--- conflicted
+++ resolved
@@ -1165,11 +1165,7 @@
         ax_x.plot(self.x[image_name] * 1e6, np.exp(-(self.x[image_name] - cx) ** 2 / 2 / (wx / 2.355) ** 2))
         # show the vertical lineout (distance in microns)
         ax_y.plot(y_lineout / np.max(y_lineout), self.y[image_name] * 1e6)
-<<<<<<< HEAD
-        ax_y.plot(np.exp(-(self.y[image_name] - cy) ** 2 / 2 / (wy / 2.355) ** 2), self.y[image_name] * 1e6, )
-=======
         ax_y.plot(np.exp(-(self.y[image_name] - cy) ** 2 / 2 / (wy / 2.355) ** 2), self.y[image_name] * 1e6 )
->>>>>>> fa75177a
 
         # add some annotations with beam centroid and FWHM
         ax_y.text(.6, .1 * np.max(self.y[image_name] * 1e6), 'centroid: %.2f %s' % (cy * 1e6, '\u03BCm'), rotation=-90)
