--- conflicted
+++ resolved
@@ -2907,11 +2907,7 @@
                                (np.tan(alpha) - k[0] / k[2]))
 
             else:
-<<<<<<< HEAD
-
-=======
-                # alpha = -alpha
->>>>>>> cedaf9f7
+
                 z_intersect = ((-k[1] / k[2] * beam.global_z + beam.global_y + np.tan(alpha) * z_m - y_m) /
                                (np.tan(alpha) - k[1] / k[2]))
 
