"""
optics module

Part of the xraybeamline2d package.

Currently implements the following optical elements:
Mirror: parent mirror class
FlatMirror: flat transport mirror
CurvedMirror: elliptical KB mirror
Mono: implementation of the NEH2.2 monochromator
Grating: VLS grating up to 3rd order
Collimator: photon collimator (circular aperture)
Slit: rectangular aperture
Drift: path length between adjacent optical elements
CRL: compound refractive lens (parabolic)
PPM: power profile monitor, for viewing beam intensity
"""
import numpy as np
import matplotlib.pyplot as plt
import json
from time import sleep
from .pitch import TalbotLineout, TalbotImage
import scipy.interpolate as interpolation
import scipy.ndimage as ndimage
import scipy.optimize as optimize
import scipy.spatial.transform as transform
from skimage.restoration import unwrap_phase
import os
import pickle
from ..polyprojection.legendre import LegendreFit2D
from lcls_beamline_toolbox.xrayinteraction import interaction
from .util import Util, LegendreUtil
from scipy.interpolate import interp2d, RectBivariateSpline
import xraydb
try:
    from epics import PV
    from pcdsdevices.areadetector.detectors import PCDSAreaDetector
    from ophyd import EpicsSignal
    from ophyd import EpicsSignalRO
    from ophyd import Component as Cpt
except ImportError:
    print("Can't find epics package. PPM_Imager class will not be supported")
try:
    import xrt.backends.raycing.materials as materials
except ImportError:
    print("Can't find xrt package. Crystal class will not be supported")


class Mirror:
    """
    Class for a glancing incidence X-ray mirror

    Attributes
    ----------
    name: str
        Name of the mirror (e.g. MR1L0)
    length: float
        Length of the mirror in meters (long direction)
    width: float
        Width of the mirror in meters (short direction)
    alpha: float
        Nominal glancing angle of incidence (rad)
    z: float
        Longitudinal position along beamline (meters)
    orientation: int
        Mirror deflection orientation: 0, 1, 2, 3 (see Figure 1 in documentation)
    shapeError: ndarray, with shape (M,) or (N,M)
        Shape error of the mirror. If 1D, assumed to be along the long dimension. If 2D, the 0th index corresponds
        to the short dimension, and the 1st index corresponds to the long dimension. Units are in nanometers.
        Can be any 1D or 2D shape, will be assumed to cover the extent of the mirror and will be interpolated onto
        beam coordinates.
    dx: float
        Shift of the mirror normal to the mirror surface (meters)
    dy: float
        Shift of the mirror parallel to the mirror Y-axis (meters)
    delta: float
        Adjustment to the glancing angle of incidence in radians (counter-clockwise rotation about mirror Y-axis)
    roll: float
        Adjustment of the roll angle (counter-clockwise rotation about mirror X-axis)
    yaw: float
        Adjustment of the yaw angle (counter-clockwise rotation about mirror Z-axis)
    motor_list: list of strings
        Mirror degrees of freedom available as motorized axes
    projectWidth: float
        Mirror length projected onto transverse beam plane (meters)
    """

    def __init__(self, name, **kwargs):
        """
        Initialization for Mirror class
        :param name: str
            mirror name (e.g. MR1L0)
        :param kwargs: various
            any of the following: length, width, alpha, z, orientation, shapeError, delta,
                                  dx, dy, roll, yaw, motor_list
            See class attributes for kwargs descriptions
        """

        # set mirror name
        self.name = name
        # set default parameters
        self.motor_list = ['dx', 'delta']
        self.length = 1.
        self.width = 25.e-3
        self.alpha = 1.e-3
        self.beta0 = 1.e-3
        self.z = None
        self.orientation = 0
        self.shapeError = None
        self.delta = 0.
        self.roll = 0.
        self.yaw = 0.
        self.dx = 0.
        self.dy = 0.
        self.global_x = 0
        self.global_y = 0
        self.global_alpha = 0
        self.azimuth = 0
        self.elevation = 0
        self.transverse = None
        self.sagittal = None
        self.normal = None
        self.correction = 0
        self.beam_cx = 0
        self.beam_cy = 0
        self.beam_ax = 0
        self.beam_ay = 0
        self.show_figures = False
        self.x_intersect = 0.0
        self.y_intersect = 0.0
        self.z_intersect = 0.0
        self.use_reflectivity = False
        self.material = 'B4C'

        # set allowed kwargs
        allowed_arguments = ['length', 'width', 'alpha', 'z', 'orientation', 'shapeError',
                             'delta', 'dx', 'dy', 'motor_list', 'roll', 'yaw', 'show_figures', 'use_reflectivity',
                             'material']
        # update attributes based on kwargs
        for key, value in kwargs.items():
            if key in allowed_arguments:
                setattr(self, key, value)

        self.beta0 = self.alpha

        # set some calculated attributes
        self.projectWidth = np.abs(self.length * (self.alpha + self.delta))

        # get some material properties
        mirror_material = interaction.Mirror(name=name, range='HXR', material=self.material)
        self.density = mirror_material.density

    def find_intersection(self, beam):

        ux = np.reshape(np.array([1, 0, 0]), (3, 1))
        uy = np.reshape(np.array([0, 1, 0]), (3, 1))
        uz = np.reshape(np.array([0, 0, 1]), (3, 1))

        beam_center = np.array([beam.global_x, beam.global_y, beam.global_z])
        mirror_center = np.array([self.global_x, self.global_y, self.z]) + self.normal * self.dx

        # no need to rotate into a different plane than the mirror surface, so mirror unit vectors
        # are unchanged
        mirror_x = self.normal
        mirror_y = self.sagittal
        mirror_z = self.transverse

        central_ray = np.reshape(beam.zhat, (3,1))

        coords = np.reshape(beam_center, (3,1))

        coords -= np.reshape(mirror_center, (3, 1))

        # now write beam coordinates in ellipse coordinates
        transform_matrix = np.tensordot(np.reshape([mirror_x, mirror_y, mirror_z], (3, 3)),
                                        np.reshape([ux, uy, uz], (3, 3)), axes=(1, 1))
        coords_mirror = np.tensordot(transform_matrix, coords, axes=(1, 0))

        # now write rays in mirror coordinates
        rays_mirror = np.tensordot(transform_matrix, central_ray, axes=(1, 0))

        z_intersect = coords_mirror[2, :] - rays_mirror[2, :] / rays_mirror[0, :] * coords_mirror[0, :]
        # by definition the x coordinate is zero for intersection
        x_intersect = np.reshape(np.array(0.0),(1,))
        y_intersect = rays_mirror[1, :] / rays_mirror[2, :] * (z_intersect - coords_mirror[2, :]) + coords_mirror[1,:]

        # put into an array
        intersect_point = np.reshape(np.array([x_intersect,y_intersect,z_intersect]), (3,1))

        inv_transform = np.linalg.inv(transform_matrix)

        # rotate into global coordinate system, but origin is still at ellipse center
        intersect_global = np.tensordot(inv_transform, intersect_point, axes=(1, 0))

        intersect_global += np.reshape(mirror_center, (3, 1))

        return intersect_global

    def enable_motors(self, *axes):
        """
        Method to add additional motors
        :param axes: str
            Motor name(s)
        :return: None
        """
        # Loop through inputs
        for axis in axes:
            # add each axis to the motor list
            self.motor_list.append(axis)

    def disable_motors(self, *axes):
        """
        Method to remove an axis/axes from the list of available motors
        :param axes: str
            Motor name(s)
        :return: None
        """
        # Loop through inputs
        for axis in axes:
            # remove each axis from the motor list
            self.motor_list.remove(axis)

    def rotation(self, k_i):
        """
        Method to calculate resulting k-vector based on incident k-vector and mirror orientation
        :param k_i: (3,) ndarray
            incident k-vector
        :return delta_k: (3,) ndarray
            change in outgoing k-vector (k_f - k_f0)
        """

        # figure out mirror vectors:
        mirror_x = np.array([1, 0, 0], dtype=float)
        mirror_y = np.array([0, 1, 0], dtype=float)
        mirror_z = np.array([0, 0, 1], dtype=float)

        # rotate mirror pitch by delta first
        r1 = transform.Rotation.from_rotvec(mirror_y * self.delta)
        Ry = r1.as_matrix()
        mirror_x = np.matmul(Ry, mirror_x)
        mirror_y = np.matmul(Ry, mirror_y)
        mirror_z = np.matmul(Ry, mirror_z)

        # next is roll rotation
        r2 = transform.Rotation.from_rotvec(mirror_z * self.roll)
        Rz = r2.as_matrix()
        mirror_x = np.matmul(Rz, mirror_x)
        mirror_y = np.matmul(Rz, mirror_y)
        mirror_z = np.matmul(Rz, mirror_z)

        # finally yaw rotation
        r3 = transform.Rotation.from_rotvec(mirror_x * self.yaw)
        Rx = r3.as_matrix()
        mirror_x = np.matmul(Rx, mirror_x)
        mirror_y = np.matmul(Rx, mirror_y)
        mirror_z = np.matmul(Rx, mirror_z)

        # calculate outgoing k vector in absence of additional mirror rotations
        mirror_0 = np.array([1, 0, 0])
        k_f_normal = k_i - 2 * np.dot(k_i, mirror_0) * mirror_0

        # component of outgoing k vector along rotated mirror x-axis
        k_f_y = np.dot(k_i, mirror_y) * mirror_y
        # component of outgoing k vector along rotated mirror y-axis
        k_f_z = np.dot(k_i, mirror_z) * mirror_z
        # use conservation of momentum to calculate component of outgoing k-vector in the rotated mirror's
        # normal direction
        k_f_x = np.sqrt(1 - np.dot(k_f_y, k_f_y) - np.dot(k_f_z, k_f_z)) * mirror_x

        # full outgoing k-vector
        k_f = k_f_x + k_f_y + k_f_z

        # difference between outgoing k-vector and the k-vector in absence of mirror rotations
        delta_k = k_f - k_f_normal

        # return delta_k
        return delta_k

    def trace_surface(self, beam):

        figon = self.show_figures
        # global unit vectors
        ux = np.reshape(np.array([1,0,0]),(3,1))
        uy = np.reshape(np.array([0,1,0]),(3,1))
        uz = np.reshape(np.array([0,0,1]),(3,1))

        delta_z = self.length / 2 * 1.1

        print('ax: %.6e' % beam.ax)
        print('ay: %.6e' % beam.ay)

        # propagate beam to just upstream of mirror
        beam.beam_prop(-delta_z)

        # vector defining displacement from beam location to mirror center. This is in global coordinates
        beam_center = np.array([beam.global_x, beam.global_y, beam.global_z])
        mirror_center = np.array([self.global_x, self.global_y, self.z]) + self.normal * self.dx
        beam_to_mirror = beam_center - mirror_center

        # unit vectors for ellipse coordinates, written in global coordinates
        mirror_x = self.normal
        mirror_y = self.sagittal
        mirror_z = self.transverse

        # define beam rays up to second order (assume that linear term is not needed and is
        # already captured in the k-vector
        rays_x = beam.x/beam.zx
        rays_y = beam.y/beam.zy

        # beam coordinates in global coordinates
        coords = np.multiply.outer(beam.xhat, beam.x) + np.multiply.outer(beam.yhat, beam.y)

        # reference to global origin by adding beam global center
        coords += np.reshape(beam_center, (3, 1, 1))

        # now subtract mirror center so that beam coordinates are in global coordinates,
        # but with origin at mirror center
        coords -= np.reshape(mirror_center, (3, 1, 1))

        # now write beam coordinates in mirror plane coordinates
        # (transforming from global coordinates to mirror coordinates)
        transform_matrix = np.tensordot(np.reshape([mirror_x, mirror_y, mirror_z], (3, 3)),
                                        np.reshape([ux, uy, uz], (3, 3)), axes=(1, 1))
        coords_mirror = np.tensordot(transform_matrix, coords, axes=(1, 0))

        # mirror vectors written in mirror coordinates
        mirror_x_local = ux
        mirror_y_local = uy
        mirror_z_local = uz

        # calculate z component of rays (enforcing unit vector)
        rays_z = np.sqrt(np.ones_like(rays_x) - rays_x ** 2 - rays_y ** 2)
        # ray vectors at each point in the beam
        rays = (np.multiply.outer(beam.xhat, rays_x) + np.multiply.outer(beam.zhat, rays_z)
                + np.multiply.outer(beam.yhat, rays_y))

        # normalize rays (should be redundant)
        rays = rays / np.sqrt(np.sum(rays*rays, axis=0))

        # now write rays in mirror coordinates
        rays_mirror = np.tensordot(transform_matrix, rays, axes=(1,0))

        if figon:
            plt.figure()
            plt.plot(coords_mirror[2,:,0],coords_mirror[0,:,0])
            plt.quiver(coords_mirror[2,:,0],coords_mirror[0,:,0],rays_mirror[2,:,0],rays_mirror[0,:,0])
            plt.ylim(-.5,.5)
            plt.grid()
            plt.title('incoming rays and mirror')

        z_intersect = coords_mirror[2, :, :] - rays_mirror[2, :, :] / rays_mirror[0, :, :] * coords_mirror[0, :, :]
        # by definition the x coordinate is zero for intersection
        Ni, Mi = np.shape(z_intersect)
        x_intersect = np.zeros_like(z_intersect)
        y_intersect = (rays_mirror[1, :, :] / rays_mirror[2, :, :]
                       * (z_intersect - coords_mirror[2, :, :]) + coords_mirror[1, :, :])

        # put mirror intersection coordinates in a 3xNxM array
        intersect_coords = np.zeros((3,Ni,Mi))
        intersect_coords[0,:,:] = x_intersect
        intersect_coords[1,:,:] = y_intersect
        intersect_coords[2,:,:] = z_intersect

        # vectors pointing from beam location to mirror intersection
        i_vector = intersect_coords - coords_mirror

        # length of each vector
        distance_1 = np.sqrt(np.sum(i_vector*i_vector,axis=0))

        # define normals along mirror surface
        mirror_normal = np.zeros_like(rays)
        mirror_normal[0,:,:] = np.ones_like(z_intersect)

        # calculate ray direction after interaction with ellipse using law of reflection
        rays_out = rays_mirror - 2 * np.sum(rays_mirror*mirror_normal,axis=0) * mirror_normal

        # now find intersection with exit plane
        # we can define this simply as having a normal vector in the direction of the central ray
        # and we will define the plane to be a distance length/2*1.1 from the intersection point of the central ray
        plane_normal = np.reshape(rays_out[:,int(beam.N/2), int(beam.M/2)],(3,1,1))
        central_point = np.reshape(intersect_coords[:,int(beam.N/2),int(beam.M/2)],(3,1,1)) + plane_normal*self.length/2*1.1

        # find z intersection with this plane
        d2 = np.sum((central_point - intersect_coords)*plane_normal,axis=0)/np.sum(rays_out*plane_normal,axis=0)
        plane_intersect = intersect_coords + rays_out*d2
        i_vector = plane_intersect - intersect_coords
        distance_2 = np.sqrt(np.sum(i_vector*i_vector,axis=0))

        if figon:
            plt.figure()
            plt.plot(coords_mirror[2, :, 0], coords_mirror[0, :, 0])
            plt.plot(z_intersect, x_intersect)
            plt.plot(plane_intersect[2,:, 0],plane_intersect[0,:, 0])
            # plt.ylim(-.5, .5)
            plt.grid()
            plt.title('entrance/exit planes, mirror intersection')

        # total distance for each beam ray
        total_distance = (distance_1+distance_2)
        #
        if figon:
            plt.figure()
            plt.plot(intersect_coords[2,:,0],distance_1)
            plt.plot(intersect_coords[2,:,0],distance_2)
            plt.plot(intersect_coords[2,:,0],distance_1+distance_2)
            plt.title('distances')

        # find location of central ray in exit plane
        origin = np.reshape(plane_intersect[:,int(beam.N/2),int(beam.M/2)],(3,1,1))

        # put beam center at origin
        shifted_plane = plane_intersect-origin

        # get final k-vector for central ray
        k_f = rays_out[:, int(beam.N / 2), int(beam.M / 2)]

        # convert to global coordinates
        k_f_global = np.tensordot(np.linalg.inv(transform_matrix), np.reshape(k_f, (3, 1, 1)), axes=(1, 0))
        k_f_global = k_f_global / np.sqrt(np.sum(np.abs(k_f_global ** 2)))
        k_f_global = k_f_global[:,0,0]

        # first rotate by the "nominal" amount
        if self.orientation==0:
            beam.rotate_nominal(delta_azimuth=2*self.alpha)
        elif self.orientation==1:
            beam.rotate_nominal(delta_elevation=2*self.alpha)
        elif self.orientation==2:
            beam.rotate_nominal(delta_azimuth=-2*self.alpha)
        elif self.orientation==3:
            beam.rotate_nominal(delta_elevation=-2*self.alpha)

        # get initial k-vector for central ray in global coordinates
        k_i = np.copy(beam.zhat)

        # find the change in the k-vector in global coordinates
        delta_k = k_f_global - k_i

        print('xhat: {}'.format(beam.xhat))
        print('yhat: {}'.format(beam.yhat))
        print('zhat: {}'.format(beam.zhat))
        print('dk: {}'.format(delta_k))

        # now make minor adjustment to k-vector based on central ray at exit plane
        # might want to do one axis at a time or change the order. Or could change the rotation
        # to rotate about the "unrotated" axes.
        delta_ax = np.arcsin(delta_k[0])
        x_sign = np.sign(np.dot(np.cross(k_i,k_f_global),beam.yhat))
        delta_ay = -np.arcsin(delta_k[1])
        y_sign = np.sign(-np.dot(np.cross(k_i,k_f_global),beam.xhat))
        beam.rotate_beam(delta_ax=x_sign*np.abs(delta_ax), delta_ay=y_sign*np.abs(delta_ay))

        # check for consistency
        print('is beam in the correct direction?')
        # print(np.arccos(np.dot(beam.zhat, k_f)))
        print(np.arccos(np.dot(beam.zhat, k_f_global)))

        # mask defining mirror acceptance
        # if self.q>=0:
        #     mask = np.logical_and(coords_ellipse[0,:,:]>intersect_coords[0,:,:],
        #                           plane_intersect[0,:,:]>intersect_coords[0,:,:])
        # else:
        #     mask = np.logical_and(coords_ellipse[0, :,:] < intersect_coords[0, :,:],
        #                           plane_intersect[0, :,:] > intersect_coords[0, :,:])
        #
        # # second order fit to ray distance
        # if self.q>=0:
        #     mask = np.logical_and(mask, coords_ellipse[0,:,:]<0)
        # else:
        #     mask = np.logical_and(mask, coords_ellipse[0, :,:] > 0)

        # can define mirror acceptance by taking dot product with mirror unit vectors (in ellipse coordinate system).
        # distance along length axis
        d_length = np.sum((intersect_coords)*np.reshape(mirror_z_local,(3,1,1)),axis=0)
        # distance along width axis
        d_width = np.sum((intersect_coords)*np.reshape(mirror_y_local,(3,1,1)),axis=0)

        mask = np.ones_like(d_length)

        # d_length and d_width are equivalent to the mirror coordinates, these can be used for interpolating
        # the shape error
        # mirror shape error interpolation onto beam coordinates (if applicable)

        shapeInterp = np.zeros((beam.N,beam.M))

        if self.shapeError is not None:
            # get shape of shape error input
            mirror_shape = np.shape(self.shapeError)

            # assume this is the central line shaper error along the long axis if only 1D
            if np.size(mirror_shape) == 1:
                # assume this is the central line and it's the same across the mirror width
                Ms = mirror_shape[0]
                # mirror coordinates (beam coordinates)
                max_zs = self.length / 2
                max_ys = self.width / 2
                # mirror coordinates
                zs = np.linspace(-Ms / 2, Ms / 2 - 1, Ms) * max_zs / (Ms / 2 - 1)
                ys = np.linspace(-1,1,100)*max_ys

                print(np.shape(np.tile(self.shapeError,(100,1))))
                f = RectBivariateSpline(ys,zs,np.tile(self.shapeError,(100,1)))
                shapeInterp = np.reshape(f.ev(d_width.flatten(),d_length.flatten()),(beam.N, beam.M))*1e-9

                plt.figure()
                plt.imshow(shapeInterp)
            # if 2D, assume index 0 corresponds to short axis, index 1 to long axis
            else:
                # shape error array shape
                Ns = mirror_shape[0]
                Ms = mirror_shape[1]
                # mirror coordinates
                max_xs = self.length / 2
                # mirror coordinates
                zs = np.linspace(-Ms / 2, Ms / 2 - 1, Ms) * max_xs / (Ms / 2 - 1)
                max_ys = self.width / 2
                ys = np.linspace(-Ns / 2, Ns / 2 - 1, Ns) * max_ys / (Ns / 2 - 1)

                # 2D interpolation onto beam coordinates
                f = RectBivariateSpline(ys,zs,self.shapeError)
                shapeInterp = np.reshape(f.ev(d_width.flatten(),d_length.flatten()),(beam.N,beam.M))*1e-9
                # f = interpolation.interp2d(zs, ys, self.shapeError, fill_value=0)
                # shapeError2 = f(zi_1d - self.dx / np.tan(self.total_alpha), yi_1d - self.dy)

        # mask based on mirror length
        mask = np.logical_and(mask, np.abs(d_length)<self.length/2)
        # mask based on mirror width
        mask = np.logical_and(mask, np.abs(d_width)<self.width/2)

        # now write new beam coordinates in local beam coordinate system
        # (transforming from ellipse coordinates to local beam coordinates)
        transform_matrix2 = np.tensordot(np.reshape([beam.xhat,beam.yhat,beam.zhat], (3, 3)),
                                        np.reshape([mirror_x, mirror_y, mirror_z], (3, 3)), axes=(1, 1))
        shifted_plane2 = np.tensordot(transform_matrix2, shifted_plane, axes=(1, 0))

        # beam's x and y coordinates in the exit beam local coordinate system
        # note these are not in general on a regularly spaced grid but are based on tracking
        # rays through the course of the reflection.
        x_eff = shifted_plane2[0,:,:]
        y_eff = shifted_plane2[1,:,:]

        # calculate desired pixel size due to expected change in beam size, and
        # define new coordinate grids to interpolate onto at beam exit plane.
        if self.orientation == 0 or self.orientation == 2:
            dx = beam.dx * (beam.zx + self.length / 2 * 1.1) / beam.zx
            x_out = np.linspace(-beam.M / 2 * dx, (beam.M / 2 - 1) * dx, beam.M)
            dy = beam.dy * (beam.zy + self.length * 1.1) / beam.zy
            y_out = np.linspace(-beam.N / 2 * dy, (beam.N / 2 - 1) * dy, beam.N)
        else:
            dx = beam.dx * (beam.zx + self.length / 2 * 1.1) / beam.zx
            x_out = np.linspace(-beam.M / 2 * dx, (beam.M / 2 - 1) * dx, beam.M)
            dy = beam.dy * (beam.zy + self.length * 1.1) / beam.zy
            y_out = np.linspace(-beam.N / 2 * dy, (beam.N / 2 - 1) * dy, beam.N)

        # 1D masks based on mirror acceptance, going through beam center.
        max_intensity = np.max(np.abs(beam.wave)**2)
        # mask2 = np.logical_and(mask,np.abs(beam.wave)**2>0.1*max_intensity)
        mask_x = mask[int(beam.N/2),:]>0
        mask_y = mask[:,int(beam.M/2)]>0
        # introducing weights for the polynomial fits based on beam intensity

        weight_x = (np.abs(beam.wave[int(beam.N/2),:])**2>0.1*max_intensity).astype(float)
        weight_y = (np.abs(beam.wave[:,int(beam.M/2)])**2>0.1*max_intensity).astype(float)

        # plt.figure()
        # plt.imshow((total_distance-np.mean(total_distance[mask]))*mask)
        #
        # plt.figure()
        # plt.imshow(np.abs(beam.wave)**2>0.1*max_intensity)

        incidence_angle = np.abs(np.arccos(np.sum(rays_out * mirror_normal, axis=0)))
        glancing = np.pi / 2 - incidence_angle

        reflectivity = xraydb.mirror_reflectivity(self.material, glancing, beam.photonEnergy, self.density)

        # plt.figure()
        # plt.imshow((glancing-np.mean(glancing[mask]))*mask)

        # subtract best fit parabola in x-direction and best fit line in y direction
        # if self.orientation==0 or self.orientation==2:
        #     total_distance -= np.polyval(p_coeff_x,x_eff)# + np.polyval(p_coeff_y[:-2],y_eff)
        # else:
        #     total_distance -= np.polyval(p_coeff_y, y_eff)# + np.polyval(p_coeff_y[:-2], y_eff)
        #
        # TRY THIS OUT LATER
        # if self.orientation==0 or self.orientation==2:
        #     total_distance -= np.polyval(p_coeff_x,x_eff) + np.polyval(p_coeff_y,y_eff)
        # else:
        #     total_distance -= np.polyval(p_coeff_y, y_eff) + np.polyval(p_coeff_x, x_eff)

        points = np.zeros((np.size(x_eff[mask]),2))
        points[:,0] = x_eff[mask]
        points[:,1] = y_eff[mask]
        # xi = np.zeros((np.size(x_out),2))
        # xi[:,0] = x_out
        # xi[:,1] = y_out
        xi_0, xi_1 = np.meshgrid(x_out, y_out)
        print('attempting interpolation')
        mask2 = interpolation.griddata(points, mask[mask], (xi_0, xi_1), method='nearest',fill_value=0)
        # mask2 = fmask(x_out,y_out)
        mask2[mask2<.9] = 0
        # mask2 = mask2.astype(int)
        mask2 = mask2 > 0.5

        # interpolate intensity onto new exit plane grid
        abs_out = interpolation.griddata(points, np.abs(beam.wave[mask]), (xi_0, xi_1), fill_value=0)

        # unwrap phase of beam at input
        angle_in = unwrap_phase(np.angle(beam.wave))

        # add quadratic phase if beam is not focused since this also needs to be interpolated
        quadratic = np.zeros_like(beam.x)

        if not beam.focused_x:
            quadratic += np.pi / beam.lambda0 / beam.zx * (beam.x) ** 2
        if not beam.focused_y:
            quadratic += np.pi / beam.lambda0 / beam.zy * (beam.y) ** 2

        # add the quadratic phase to the input phase
        angle_in += quadratic

        # add phase contribution from deviations in the distance traveled by each ray
        total_phase = (angle_in + 2 * np.pi / beam.lambda0 * total_distance
                       - shapeInterp * 4*np.pi*np.sin(self.alpha) / beam.lambda0)

        # get polynomial fits based on new coordinates
        p_coeff_x = np.polyfit(x_eff[int(beam.N/2),:][mask_x], total_phase[int(beam.N/2),:][mask_x], 2,
                               w=weight_x[mask_x])

        p_coeff_y = np.polyfit(y_eff[:,int(beam.M/2)][mask_y], total_phase[:,int(beam.M/2)][mask_y], 2,
                               w=weight_y[mask_y])

        # calculate effective distance to focus based on total phase
        z_2 = np.pi / beam.lambda0 / p_coeff_x[-3]
        z_2_y = np.pi / beam.lambda0 / p_coeff_y[-3]

        # add this to what was already subtracted (might be able to do this in one step)
        # z_total_x = 1 / (1 / z_out_x + 1 / z_2)
        # z_total_y = 1 / (1 / z_out_y + 1 / z_2_y)
        z_total_x = z_2
        z_total_y = z_2_y
        print('new z: %.6f' % z_total_x)
        print('new z y: %.6f' % z_total_y)

        # calculate residual linear phase terms
        # linear += p_coeff_x[-2] * beam.lambda0/2/np.pi
        # linear_y += p_coeff_y[-2] * beam.lambda0/2/np.pi
        linear = p_coeff_x[-2] * beam.lambda0 / 2 / np.pi
        linear_y = p_coeff_y[-2] * beam.lambda0/2/np.pi

        print(linear)
        print(linear_y)

        # subtract linear terms since this should be taken care of based on central ray direction
        # Now this is being done in both tangential and sagittal directions, and we compensate with
        # a change in beam k-vector direction.
        total_phase -= np.polyval(p_coeff_x[-2:], x_eff) + np.polyval(p_coeff_y[-2:], y_eff)

        # sutbtract off quadratic phase term if the beam is not focused
        if not beam.focused_x:
            total_phase -= np.polyval([p_coeff_x[-3], 0, 0], x_eff)
        if not beam.focused_y:
            total_phase -= np.polyval([p_coeff_y[-3], 0, 0], y_eff)

        # interpolate the phase onto the exit plane grid
        points = np.zeros((np.size(x_eff), 2))
        points[:, 0] = x_eff.flatten()
        points[:, 1] = y_eff.flatten()
        phase_interp = interpolation.griddata(points, total_phase.flatten(), (xi_0, xi_1), fill_value=0)

        # interpolate the reflectivity onto the exit plane grid
        reflectivity_interp = interpolation.griddata(points, reflectivity.flatten(), (xi_0, xi_1), fill_value=0)

        # update beam complex amplitude using what has been interpolated onto the new grid
        beam.wave = abs_out * np.exp(1j * phase_interp)
        # multiply by reflectivity if this is being used
        if self.use_reflectivity:
            beam.wave *= np.sqrt(reflectivity_interp)
        # multiply by mirror aperture that has been interpolated onto the exit plane grid
        beam.wave *= mask2

        if figon:
            plt.figure()
            plt.imshow(np.abs(beam.wave))

        ax0 = np.copy(beam.ax)
        ay0 = np.copy(beam.ay)

        # figure out where the beam is in global coordinates
        # change in angle
        k_i = rays_mirror[:, int(beam.N / 2), int(beam.M / 2)]
        k_f = rays_out[:, int(beam.N / 2), int(beam.M / 2)]

        k_f_global = np.tensordot(np.linalg.inv(transform_matrix), np.reshape(k_f, (3, 1, 1)), axes=(1, 0))
        k_f_global = k_f_global / np.sqrt(np.sum(np.abs(k_f_global ** 2)))

        # compensate for removing linear phase by adjusting beam k-vector
        beam.rotate_beam(delta_ax=linear)
        beam.rotate_beam(delta_ay=linear_y)

        print(beam.ax)
        delta_cx = ax0 * self.length / 2 * 1.1
        delta_cx += beam.ax * self.length / 2 * 1.1
        delta_cx += 2 * np.dot(self.normal, beam.xhat) * self.dx
        print('change in beam center')
        print(delta_cx)
        # beam.cx = -beam.cx + delta_cx
        # print(beam.cx)

        x_out, y_out = np.meshgrid(x_out, y_out)
        beam.x = x_out
        beam.y = y_out

        beam.new_fx()

        print('is beam in the correct direction?')
        print(np.arccos(np.dot(beam.zhat, k_f)))
        print(np.arccos(np.dot(beam.zhat, k_f_global[:, 0, 0])))
        print(k_f)
        print(k_f_global)

        # now figure out global coordinates
        # get back into global coordinates using inverse of transformation matrix, just looking at central ray
        inv_transform = np.linalg.inv(transform_matrix)

        # rotate into global coordinate system, but origin is still at ellipse center
        origin_global = np.tensordot(inv_transform, origin, axes=(1,0))

        # now add the mirror center in global coordinates, so that this should be the beam location
        # in global coordinates
        origin_global += np.reshape(mirror_center, (3, 1, 1))
        # origin_global -= np.reshape(self.normal*dx,(3,1))
        print(origin_global)
        # now shift origin to ellipse origin

        beam.global_x = origin_global[0,0,0]
        beam.global_y = origin_global[1,0,0]
        beam.global_z = origin_global[2,0,0]

        # account for coordinate scaling and/or changes to Rayleigh range,
        # whether beam is classified as focused or not.
        beam.change_z(new_zx=z_total_x,new_zy=z_total_y)

        beam.new_fx()
        print('global_x: %.2f' % beam.global_x)
        print('global_y: %.2f' % beam.global_y)
        print('global_z: %.2f' % beam.global_z)

        print(np.shape(beam.x))
        print(np.shape(beam.y))

    def reflect(self, beam):
        """
        Method to reflect a beam from a flat mirror.
        :param beam: Beam
            Beam object to be reflected. Beam object is modified.
        :return: None
        """

        self.trace_surface(beam)
        beam.beam_prop(-self.length / 2 * 1.1)

        # # initialize some arrays based on beam shape
        # shapeError2 = np.zeros_like(beam.x)
        # k_ix = 0
        # k_iy = 0
        # k_iz = 0
        # zi = np.zeros_like(beam.x)
        # yi = np.zeros_like(beam.x)
        # zi_1d = np.zeros(0)
        # yi_1d = np.zeros(0)
        #
        # # actual angle of incidence
        # total_alpha = self.alpha + self.delta
        #
        # # figure out outgoing k-vector based on incident beam and mirror orientation
        # if self.orientation == 0:
        #
        #     # account for change to angle of incidence
        #     total_alpha += -beam.ax
        #
        #     k_ix = -np.sin(self.alpha - beam.ax)
        #     k_iy = np.sin(beam.ay)
        #     k_iz = np.sqrt(1 - k_ix ** 2 - k_iy ** 2)
        #
        #     # coordinate mapping for interpolation
        #     zi = beam.x / np.sin(total_alpha)
        #     zi_1d = zi[0, :]
        #     yi = beam.y
        #     yi_1d = yi[:, 0]
        #
        # elif self.orientation == 1:
        #
        #     # account for change to angle of incidence
        #     total_alpha += -beam.ay
        #
        #     k_ix = -np.sin(self.alpha - beam.ay)
        #     k_iy = -np.sin(beam.ax)
        #     k_iz = np.sqrt(1 - k_ix ** 2 - k_iy ** 2)
        #
        #     # coordinate mapping for interpolation
        #     zi = beam.y / np.sin(total_alpha)
        #     zi_1d = zi[:, 0]
        #     yi = -beam.x
        #     yi_1d = yi[0, :]
        #
        # elif self.orientation == 2:
        #
        #     # account for change to angle of incidence
        #     total_alpha += beam.ax
        #
        #     k_ix = -np.sin(self.alpha + beam.ax)
        #     k_iy = -np.sin(beam.ay)
        #     k_iz = np.sqrt(1 - k_ix ** 2 - k_iy ** 2)
        #
        #     # coordinate mapping for interpolation
        #     zi = -beam.x / np.sin(total_alpha)
        #     zi_1d = zi[0, :]
        #     yi = -beam.y
        #     yi_1d = yi[:, 0]
        #
        # elif self.orientation == 3:
        #
        #     # account for change to angle of incidence
        #     total_alpha += beam.ay
        #
        #     k_ix = -np.sin(self.alpha + beam.ay)
        #     k_iy = beam.ax
        #     k_iz = np.sqrt(1 - k_ix ** 2 - k_iy ** 2)
        #
        #     # coordinate mapping for interpolation
        #     zi = -beam.y / np.sin(total_alpha)
        #     zi_1d = zi[:, 0]
        #     yi = beam.x
        #     yi_1d = yi[0, :]
        #
        # k_i = np.array([k_ix, k_iy, k_iz])
        # delta_k = self.rotation(k_i)
        #
        # # mirror shape error interpolation onto beam coordinates (if applicable)
        # if self.shapeError is not None:
        #     # get shape of shape error input
        #     mirror_shape = np.shape(self.shapeError)
        #
        #     # assume this is the central line shaper error along the long axis if only 1D
        #     if np.size(mirror_shape) == 1:
        #         # assume this is the central line and it's the same across the mirror width
        #         Ms = mirror_shape[0]
        #         # mirror coordinates (beam coordinates)
        #         max_zs = self.length / 2
        #         # mirror coordinates
        #         zs = np.linspace(-Ms / 2, Ms / 2 - 1, Ms) * max_zs / (Ms / 2 - 1)
        #         # 1D interpolation onto beam coordinates
        #         central_line = np.interp(zi_1d - self.dx / np.tan(total_alpha), zs, self.shapeError)
        #         # tile onto mirror short axis direction
        #         shapeError2 = np.tile(central_line, (np.size(yi_1d), 1))
        #     # if 2D, assume index 0 corresponds to short axis, index 1 to long axis
        #     else:
        #         # shape error array shape
        #         Ns = mirror_shape[0]
        #         Ms = mirror_shape[1]
        #         # mirror coordinates
        #         max_xs = self.length / 2
        #         # mirror coordinates
        #         zs = np.linspace(-Ms / 2, Ms / 2 - 1, Ms) * max_xs / (Ms / 2 - 1)
        #         max_ys = self.width / 2
        #         ys = np.linspace(-Ns / 2, Ns / 2 - 1, Ns) * max_ys / (Ns / 2 - 1)
        #
        #         # 2D interpolation onto beam coordinates
        #         f = interpolation.interp2d(zs, ys, self.shapeError, fill_value=0)
        #         shapeError2 = f(zi_1d - self.dx / np.tan(total_alpha), yi_1d - self.dy)
        #
        # # figure out aperturing due to mirror's finite size
        # z_mask = (np.abs(zi - self.dx / np.tan(total_alpha)) < self.length / 2).astype(float)
        # y_mask = (np.abs(yi - self.dy) < self.width / 2).astype(float)
        #
        # # 2D mirror aperture (1's and 0's)
        # mirror = z_mask * y_mask
        #
        # # height error now in meters
        # total_error = shapeError2 * 1e-9
        #
        # # convert to phase error (additional factor of 2 due to reflection
        # phase = -total_error * 4 * np.pi * np.sin(total_alpha) / beam.lambda0
        #
        # # modify beam's wave attribute by mirror aperture and phase error
        # beam.wave *= mirror * np.exp(1j * phase)
        #
        # # now change outgoing beam k-vector based on mirror orientation
        # if self.orientation == 0:
        #     # take into account mirror reflection causing beam to invert
        #     beam.x *= -1
        #
        #     # adjust beam direction relative to properly aligned axis
        #     beam.rotate_nominal(delta_azimuth=2 * self.alpha)
        #     delta_ax = -2 * beam.ax + np.arcsin(delta_k[0] / np.cos(self.alpha))
        #     # delta_ax = -2*beam.ax + np.arcsin(delta_k[0])
        #     delta_ay = np.arcsin(delta_k[1])
        #     beam.rotate_beam(delta_ax=delta_ax, delta_ay=delta_ay)
        #     # beam.rotate_beam(delta_ax=)
        #     # beam.ax = -beam.ax + np.arcsin(delta_k[0] / np.cos(self.alpha))
        #     # beam.ay += np.arcsin(delta_k[1])
        #
        #     # adjust beam position due to mirror de-centering
        #     # beam.beam_offset(x_offset=2 * self.dx * np.cos(total_alpha))
        #     delta_cx = 2 * self.dx * np.cos(total_alpha)
        #     beam.cx = -beam.cx + delta_cx
        #     beam.x = beam.x + delta_cx
        #
        # elif self.orientation == 1:
        #     # take into account mirror reflection causing beam to invert
        #     beam.y *= -1
        #
        #     # adjust beam direction relative to properly aligned axis
        #     beam.rotate_nominal(delta_elevation=2 * self.alpha)
        #     delta_ay = -2 * beam.ay + np.arcsin(delta_k[0] / np.cos(self.alpha))
        #     # delta_ax = -2*beam.ax + np.arcsin(delta_k[0])
        #     delta_ax = -np.arcsin(delta_k[1])
        #     beam.rotate_beam(delta_ax=delta_ax, delta_ay=delta_ay)
        #
        #     # adjust beam direction relative to properly aligned axis
        #     # beam.ax += -np.arcsin(delta_k[1])
        #     # beam.ay = -beam.ay + np.arcsin(delta_k[0] / np.cos(self.alpha))
        #
        #     # adjust beam position due to mirror de-centering
        #     # beam.beam_offset(y_offset=2 * self.dx * np.cos(total_alpha))
        #     delta_cy = 2 * self.dx * np.cos(total_alpha)
        #     beam.cy = -beam.cy + delta_cy
        #     beam.y = beam.y + delta_cy
        #
        # elif self.orientation == 2:
        #     # take into account mirror reflection causing beam to invert
        #     beam.x *= -1
        #
        #     # adjust beam direction relative to properly aligned axis
        #     beam.rotate_nominal(delta_azimuth=-2 * self.alpha)
        #     delta_ax = -2 * beam.ax - np.arcsin(delta_k[0] / np.cos(self.alpha))
        #     # delta_ax = -2*beam.ax + np.arcsin(delta_k[0])
        #     delta_ay = -np.arcsin(delta_k[1])
        #     beam.rotate_beam(delta_ax=delta_ax, delta_ay=delta_ay)
        #
        #     # adjust beam direction relative to properly aligned axis
        #     # beam.ax = -beam.ax - np.arcsin(delta_k[0] / np.cos(self.alpha))
        #     # beam.ay += -np.arcsin(delta_k[1])
        #
        #     # adjust beam position due to mirror de-centering
        #     # beam.beam_offset(x_offset=-2 * self.dx * np.cos(total_alpha))
        #     delta_cx = -2 * self.dx * np.cos(total_alpha)
        #     beam.cx = -beam.cx + delta_cx
        #     beam.x = beam.x + delta_cx
        #
        # elif self.orientation == 3:
        #     # take into account mirror reflection causing beam to invert
        #     beam.y *= -1
        #
        #     # adjust beam direction relative to properly aligned axis
        #     beam.rotate_nominal(delta_elevation=-2 * self.alpha)
        #     delta_ay = -2 * beam.ay - np.arcsin(delta_k[0] / np.cos(self.alpha))
        #     # delta_ax = -2*beam.ax + np.arcsin(delta_k[0])
        #     delta_ax = np.arcsin(delta_k[1])
        #     beam.rotate_beam(delta_ax=delta_ax, delta_ay=delta_ay)
        #
        #     # adjust beam direction relative to properly aligned axis
        #     # beam.ax += np.arcsin(delta_k[1])
        #     # beam.ay = -beam.ay - np.arcsin(delta_k[0] / np.cos(self.alpha))
        #
        #     # adjust beam position due to mirror de-centering
        #     # beam.beam_offset(y_offset=-2 * self.dx * np.cos(total_alpha))
        #     delta_cy = -2 * self.dx * np.cos(total_alpha)
        #     beam.cy = -beam.cy + delta_cy
        #     beam.y = beam.y + delta_cy

        return

    def propagate(self, beam):
        """
        Method used with beamline2d.Beamline class. For Mirror, calls reflect
        :param beam: Beam
            Beam object to be reflected. Beam object is modified.
        :return: None
        """
        self.reflect(beam)

    def adjust_motor(self, motor_name, adjustment):
        """
        Method to adjust mirror position using a motorized mirror axis.
        :param motor_name: str
            String corresponding to motor
        :param adjustment: float
            Amount to adjust motor (relative move). Changes mirror attribute.
        :return: None
        """
        # print a message about motion
        print("Moving %s by %.2f microns." % (motor_name, adjustment * 1e6))

        # check if this is an allowed motor
        if motor_name in self.motor_list:
            # get current position
            currentValue = getattr(self, motor_name)
            # calculate new position
            newValue = currentValue + adjustment
            # move motor to new position
            setattr(self, motor_name, newValue)
        else:
            # if this isn't a valid motor, say so
            print("Not a motorized axis")


class FlatMirror(Mirror):
    """
    Class for a glancing incidence flat X-ray mirror. This is a child of the Mirror class.

    Attributes
    ----------
    name: str
        Name of the mirror (e.g. MR1L0)
    length: float
        Length of the mirror in meters (long direction)
    width: float
        Width of the mirror in meters (short direction)
    alpha: float
        Nominal glancing angle of incidence (rad)
    z: float
        Longitudinal position along beamline (meters)
    orientation: int
        Mirror deflection orientation: 0, 1, 2, 3 (see Figure 1 in documentation)
    shapeError: ndarray, shape (M,) or (N,M)
        Shape error of the mirror. If 1D, assumed to be along the long dimension. If 2D, the 0th index corresponds
        to the short dimension, and the 1st index corresponds to the long dimension. Units are in nanometers.
        Can be any 1D or 2D shape, will be assumed to cover the extent of the mirror and will be interpolated onto
        beam coordinates.
    dx: float
        Shift of the mirror normal to the mirror surface (meters)
    dy: float
        Shift of the mirror parallel to the mirror Y-axis (meters)
    delta: float
        Adjustment to the glancing angle of incidence in radians (counter-clockwise rotation about mirror Y-axis)
    roll: float
        Adjustment of the roll angle (counter-clockwise rotation about mirror X-axis)
    yaw: float
        Adjustment of the yaw angle (counter-clockwise rotation about mirror Z-axis)
    motor_list: list of strings
        Mirror degrees of freedom available as motorized axes
    projectWidth: float
        Mirror length projected onto transverse beam plane (meters)
    """

    def __init__(self, name, **kwargs):
        super().__init__(name, **kwargs)


class Crystal(Mirror):
    """
    Class for representing planar crystal optics

    Attributes
    ----------
    name: str
        device name (e.g. CR3L0)
    hkl: list
        Crystal reflection hkl indices. Default is [1,1,1].
    alphaAsym: float
        crystal plane asymmetry angle, in radians. Negative means crystal normal faces in the "upstream" direction.
    pol: str
        Incident polarization: 's' or 'p'. Default is 's'.
    material: str
        Crystal material. Currently 'Si' and 'diamond' are implemented. default is 'Si'.
    E0: float
        Central photon energy for crystal reflection. Used to define Bragg angle and crystal angle of incidence.
    lambda0: float
        Central wavelength. Calculated from E0.
    crystal: materials.Crystal** from xrt package
        xrt Crystal object used for obtaining bragg angles, and complex reflectivity.
    d: float
        lattice spacing (m)
    bragg: float
        Bragg angle for energy E0. This accounts for shift due to crystal asymmetry.
    b: float
        Asymmetric factor (related to CFF of grating).
    length: float
        crystal length along z-axis
    width: float
        crystal width along y-axis
    alpha: float
        nominal crystal angle of incidence (radians)
    delta: float
        adjustment to crystal angle of incidence (rotation about y-axis)
    roll: float
        rotation about z-axis
    yaw: float
        rotation about x-axis
    orientation: int
        crystal orientation: 0, 1, 2, or 3. See Figure 1 in documentation
    z: float
        z position along beamline (m)
    dx: float
        Shift of the crystal normal to the mirror surface (meters)
    dy: float
        Shift of the crystal parallel to the mirror Y-axis (meters)
    beta0: float
        nominal glancing diffraction angle (radians)
    order: int
        diffraction order: 1 or higher. Not implemented yet.
    """

    def __init__(self, name, E0=None, hkl=None, material='Si', alphaAsym=0, order=1, pol='s', **kwargs):
        """
        Initialize grating object
        :param name: str
            device name (e.g. MR3K1)
        :param E0: float
            Central photon energy for crystal reflection. Used to define Bragg angle and crystal angle of incidence.
            This is a required parameter.
        :param hkl: list of ints (length 3)
            hkl indices of crystal reflection. Default is [1,1,1].
        :param material: str
            Crystal material. Currently 'Si' and 'diamond' are implemented. default is 'Si'.
        :param alphaAsym: float
            crystal plane asymmetry angle, in radians. Negative means crystal normal faces in the "upstream" direction.
        :param order: int
            Crystal diffraction order. Not implemented yet. Default 1.
        :param pol: str
            Incident polarization: 's' or 'p'. Default is 's'.
        :param kwargs: any of the following: length, width, alpha, z, orientation, shapeError, delta,
                                  dx, dy, roll, yaw, motor_list
            See class attributes for kwargs descriptions of the same name
        """
        super().__init__(name, **kwargs)

        self.hkl = hkl
        if self.hkl is None:
            self.hkl = [1, 1, 1]
        self.alphaAsym = alphaAsym
        self.material = material
        self.pol = pol
        self.E0 = E0
        self.lambda0 = 1239.8 / E0 * 1e-9

        # define xrt crystal for reflectivity and crystal parameters
        if self.material == 'Si':
            self.crystal = materials.CrystalSi(hkl=self.hkl)
        elif self.material == 'diamond':
            self.crystal = materials.CrystalDiamond(hkl=self.hkl)

        # lattice spacing
        self.d = self.crystal.d * 1e-10

        # get bragg peak angle
        self.bragg = self.crystal.get_Bragg_angle(self.E0) - self.crystal.get_dtheta(self.E0, alpha=alphaAsym)

        # calculate proper angle of incidence for energy E0 (general case is asymmetric)
        self.alpha = self.bragg + self.alphaAsym

        # define nominal beam k_i
        k_ix = -np.sin(self.alpha)
        k_iy = 0
        k_iz = np.cos(self.alpha)
        k_i = [k_ix, k_iy, k_iz]

        # define crystal plane normal in crystal surface coordinates
        c_x = np.cos(self.alphaAsym)
        c_z = np.sin(self.alphaAsym)
        c_normal = [c_x, 0, c_z]

        # component of crystal normal in +z direction
        c_parallel = c_z * self.lambda0 / (self.crystal.d * 1e-10)

        # calculate nominal beam k_f
        k_fy = 0
        k_fz = k_iz + c_parallel
        k_fx = np.sqrt(1 - k_fy**2 - k_fz**2)
        k_f = [k_fx, k_fy, k_fz]

        # calculate nominal diffraction angle (relative to crystal surface)
        self.beta0 = np.arccos(k_fz)

        # calculate asymmetric factor
        self.b = (np.sin(self.alpha)/np.sin(self.beta0))
        print('b %.2f' % self.b)

        # set diffraction order (not implemented yet)
        self.order = order

    def trace_surface(self, beam):

        figon = self.show_figures
        # global unit vectors
        ux = np.reshape(np.array([1,0,0]),(3,1))
        uy = np.reshape(np.array([0,1,0]),(3,1))
        uz = np.reshape(np.array([0,0,1]),(3,1))

        delta_z = self.length / 2 * 1.1

        print('ax: %.6e' % beam.ax)
        print('ay: %.6e' % beam.ay)

        # propagate beam to just upstream of mirror
        beam.beam_prop(-delta_z)

        # vector defining displacement from beam location to mirror center. This is in global coordinates
        beam_center = np.array([beam.global_x, beam.global_y, beam.global_z])
        mirror_center = np.array([self.global_x, self.global_y, self.z]) + self.normal * self.dx
        beam_to_mirror = beam_center - mirror_center

        # unit vectors for ellipse coordinates, written in global coordinates
        mirror_x = self.normal
        mirror_y = self.sagittal
        mirror_z = self.transverse

        # define beam rays up to second order (assume that linear term is not needed and is
        # already captured in the k-vector
        rays_x = beam.x/beam.zx
        rays_y = beam.y/beam.zy

        # beam coordinates in global coordinates
        coords = np.multiply.outer(beam.xhat, beam.x) + np.multiply.outer(beam.yhat, beam.y)

        # reference to global origin by adding beam global center
        coords += np.reshape(beam_center, (3, 1, 1))

        # now subtract mirror center so that beam coordinates are in global coordinates,
        # but with origin at mirror center
        coords -= np.reshape(mirror_center, (3, 1, 1))

        # now write beam coordinates in mirror plane coordinates
        # (transforming from global coordinates to mirror coordinates)
        transform_matrix = np.tensordot(np.reshape([mirror_x, mirror_y, mirror_z], (3, 3)),
                                        np.reshape([ux, uy, uz], (3, 3)), axes=(1, 1))
        coords_mirror = np.tensordot(transform_matrix, coords, axes=(1, 0))

        # mirror vectors written in mirror coordinates
        mirror_x_local = ux
        mirror_y_local = uy
        mirror_z_local = uz

        # calculate z component of rays (enforcing unit vector)
        rays_z = np.sqrt(np.ones_like(rays_x) - rays_x ** 2 - rays_y ** 2)
        # ray vectors at each point in the beam
        rays = (np.multiply.outer(beam.xhat, rays_x) + np.multiply.outer(beam.zhat, rays_z)
                + np.multiply.outer(beam.yhat, rays_y))

        # normalize rays (should be redundant)
        rays = rays / np.sqrt(np.sum(rays*rays, axis=0))

        # now write rays in mirror coordinates
        rays_mirror = np.tensordot(transform_matrix, rays, axes=(1,0))

        if figon:
            plt.figure()
            plt.plot(coords_mirror[2,:,0],coords_mirror[0,:,0])
            plt.quiver(coords_mirror[2,:,0],coords_mirror[0,:,0],rays_mirror[2,:,0],rays_mirror[0,:,0])
            plt.ylim(-.5,.5)
            plt.grid()
            plt.title('incoming rays and mirror')

        z_intersect = coords_mirror[2, :, :] - rays_mirror[2, :, :] / rays_mirror[0, :, :] * coords_mirror[0, :, :]
        # by definition the x coordinate is zero for intersection
        Ni, Mi = np.shape(z_intersect)
        x_intersect = np.zeros_like(z_intersect)
        y_intersect = (rays_mirror[1, :, :] / rays_mirror[2, :, :]
                       * (z_intersect - coords_mirror[2, :, :]) + coords_mirror[1, :, :])

        # put mirror intersection coordinates in a 3xNxM array
        intersect_coords = np.zeros((3,Ni,Mi))
        intersect_coords[0,:,:] = x_intersect
        intersect_coords[1,:,:] = y_intersect
        intersect_coords[2,:,:] = z_intersect

        # vectors pointing from beam location to mirror intersection
        i_vector = intersect_coords - coords_mirror

        # length of each vector
        distance_1 = np.sqrt(np.sum(i_vector*i_vector,axis=0))

        # define normals along mirror surface
        mirror_normal = np.zeros_like(rays)
        mirror_normal[0,:,:] = np.ones_like(z_intersect)

        # define crystal plane normal
        # crystal plane normal vector (this is in the coordinates of the crystal)
        c_x = np.cos(self.alphaAsym)
        c_z = np.sin(self.alphaAsym)
        c_normal = np.reshape(np.array([c_x, 0, c_z], dtype=float), (3,1))

        g_parallel = np.sum(c_normal * mirror_z_local, axis=0) * beam.lambda0 / self.d
        rays_out = np.zeros_like(rays_mirror)
        rays_out[1,:,:] = rays_mirror[1,:,:]
        rays_out[2,:,:] = rays_mirror[2,:,:] + g_parallel
        rays_out[0,:,:] = np.sqrt(np.ones_like(rays_out[0,:,:]) - rays_out[1,:,:]**2 - rays_out[2,:,:]**2)

        # calculate ray direction after interaction with ellipse using law of reflection
        # rays_out = rays_mirror - 2 * np.sum(rays_mirror*mirror_normal,axis=0) * mirror_normal

        # now find intersection with exit plane
        # we can define this simply as having a normal vector in the direction of the central ray
        # and we will define the plane to be a distance length/2*1.1 from the intersection point of the central ray
        plane_normal = np.reshape(rays_out[:,int(beam.N/2), int(beam.M/2)],(3,1,1))
        central_point = np.reshape(intersect_coords[:,int(beam.N/2),int(beam.M/2)],(3,1,1)) + plane_normal*self.length/2*1.1

        # find z intersection with this plane
        d2 = np.sum((central_point - intersect_coords)*plane_normal,axis=0)/np.sum(rays_out*plane_normal,axis=0)
        plane_intersect = intersect_coords + rays_out*d2
        i_vector = plane_intersect - intersect_coords
        distance_2 = np.sqrt(np.sum(i_vector*i_vector,axis=0))

        if figon:
            plt.figure()
            plt.plot(coords_mirror[2, :, 0], coords_mirror[0, :, 0])
            plt.plot(z_intersect, x_intersect)
            plt.plot(plane_intersect[2,:, 0],plane_intersect[0,:, 0])
            # plt.ylim(-.5, .5)
            plt.grid()
            plt.title('entrance/exit planes, mirror intersection')

        # total distance for each beam ray
        total_distance = (distance_1+distance_2)
        #
        if figon:
            plt.figure()
            plt.plot(intersect_coords[2,:,0],distance_1)
            plt.plot(intersect_coords[2,:,0],distance_2)
            plt.plot(intersect_coords[2,:,0],distance_1+distance_2)
            plt.title('distances')

        # find location of central ray in exit plane
        origin = np.reshape(plane_intersect[:,int(beam.N/2),int(beam.M/2)],(3,1,1))

        # put beam center at origin
        shifted_plane = plane_intersect-origin

        # get final k-vector for central ray
        k_f = rays_out[:, int(beam.N / 2), int(beam.M / 2)]

        # convert to global coordinates
        k_f_global = np.tensordot(np.linalg.inv(transform_matrix), np.reshape(k_f, (3, 1, 1)), axes=(1, 0))
        k_f_global = k_f_global / np.sqrt(np.sum(np.abs(k_f_global ** 2)))
        k_f_global = k_f_global[:,0,0]

        # first rotate by the "nominal" amount
        if self.orientation==0:
            beam.rotate_nominal(delta_azimuth=self.alpha+self.beta0)
        elif self.orientation==1:
            beam.rotate_nominal(delta_elevation=self.alpha+self.beta0)
        elif self.orientation==2:
            beam.rotate_nominal(delta_azimuth=-self.alpha-self.beta0)
        elif self.orientation==3:
            beam.rotate_nominal(delta_elevation=-self.alpha-self.beta0)

        # get initial k-vector for central ray in global coordinates
        k_i = np.copy(beam.zhat)

        # find the change in the k-vector in global coordinates
        delta_k = k_f_global - k_i

        print('xhat: {}'.format(beam.xhat))
        print('yhat: {}'.format(beam.yhat))
        print('zhat: {}'.format(beam.zhat))
        print('dk: {}'.format(delta_k))

        # now make minor adjustment to k-vector based on central ray at exit plane
        # might want to do one axis at a time or change the order. Or could change the rotation
        # to rotate about the "unrotated" axes.
        delta_ax = np.arcsin(delta_k[0])
        x_sign = np.sign(np.dot(np.cross(k_i,k_f_global),beam.yhat))
        delta_ay = -np.arcsin(delta_k[1])
        y_sign = np.sign(-np.dot(np.cross(k_i,k_f_global),beam.xhat))
        beam.rotate_beam(delta_ax=x_sign*np.abs(delta_ax), delta_ay=y_sign*np.abs(delta_ay))

        # check for consistency
        print('is beam in the correct direction?')
        # print(np.arccos(np.dot(beam.zhat, k_f)))
        print(np.arccos(np.dot(beam.zhat, k_f_global)))

        # mask defining mirror acceptance
        # if self.q>=0:
        #     mask = np.logical_and(coords_ellipse[0,:,:]>intersect_coords[0,:,:],
        #                           plane_intersect[0,:,:]>intersect_coords[0,:,:])
        # else:
        #     mask = np.logical_and(coords_ellipse[0, :,:] < intersect_coords[0, :,:],
        #                           plane_intersect[0, :,:] > intersect_coords[0, :,:])
        #
        # # second order fit to ray distance
        # if self.q>=0:
        #     mask = np.logical_and(mask, coords_ellipse[0,:,:]<0)
        # else:
        #     mask = np.logical_and(mask, coords_ellipse[0, :,:] > 0)

        # can define mirror acceptance by taking dot product with mirror unit vectors (in ellipse coordinate system).
        # distance along length axis
        d_length = np.sum((intersect_coords)*np.reshape(mirror_z_local,(3,1,1)),axis=0)
        # distance along width axis
        d_width = np.sum((intersect_coords)*np.reshape(mirror_y_local,(3,1,1)),axis=0)

        mask = np.ones_like(d_length)

        # d_length and d_width are equivalent to the mirror coordinates, these can be used for interpolating
        # the shape error
        # mirror shape error interpolation onto beam coordinates (if applicable)

        shapeInterp = np.zeros((beam.N,beam.M))

        if self.shapeError is not None:
            # get shape of shape error input
            mirror_shape = np.shape(self.shapeError)

            # assume this is the central line shaper error along the long axis if only 1D
            if np.size(mirror_shape) == 1:
                # assume this is the central line and it's the same across the mirror width
                Ms = mirror_shape[0]
                # mirror coordinates (beam coordinates)
                max_zs = self.length / 2
                max_ys = self.width / 2
                # mirror coordinates
                zs = np.linspace(-Ms / 2, Ms / 2 - 1, Ms) * max_zs / (Ms / 2 - 1)
                ys = np.linspace(-1,1,100)*max_ys

                print(np.shape(np.tile(self.shapeError,(100,1))))
                f = RectBivariateSpline(ys,zs,np.tile(self.shapeError,(100,1)))
                shapeInterp = np.reshape(f.ev(d_width.flatten(),d_length.flatten()),(beam.N, beam.M))*1e-9

                plt.figure()
                plt.imshow(shapeInterp)
            # if 2D, assume index 0 corresponds to short axis, index 1 to long axis
            else:
                # shape error array shape
                Ns = mirror_shape[0]
                Ms = mirror_shape[1]
                # mirror coordinates
                max_xs = self.length / 2
                # mirror coordinates
                zs = np.linspace(-Ms / 2, Ms / 2 - 1, Ms) * max_xs / (Ms / 2 - 1)
                max_ys = self.width / 2
                ys = np.linspace(-Ns / 2, Ns / 2 - 1, Ns) * max_ys / (Ns / 2 - 1)

                # 2D interpolation onto beam coordinates
                f = RectBivariateSpline(ys,zs,self.shapeError)
                shapeInterp = np.reshape(f.ev(d_width.flatten(),d_length.flatten()),(beam.N,beam.M))*1e-9
                # f = interpolation.interp2d(zs, ys, self.shapeError, fill_value=0)
                # shapeError2 = f(zi_1d - self.dx / np.tan(self.total_alpha), yi_1d - self.dy)

        gratingPhase = -2*np.pi*np.sin(self.alphaAsym)*d_length/self.d

        # mask based on mirror length
        mask = np.logical_and(mask, np.abs(d_length)<self.length/2)
        # mask based on mirror width
        mask = np.logical_and(mask, np.abs(d_width)<self.width/2)

        # now write new beam coordinates in local beam coordinate system
        # (transforming from ellipse coordinates to local beam coordinates)
        transform_matrix2 = np.tensordot(np.reshape([beam.xhat,beam.yhat,beam.zhat], (3, 3)),
                                        np.reshape([mirror_x, mirror_y, mirror_z], (3, 3)), axes=(1, 1))
        shifted_plane2 = np.tensordot(transform_matrix2, shifted_plane, axes=(1, 0))

        # beam's x and y coordinates in the exit beam local coordinate system
        # note these are not in general on a regularly spaced grid but are based on tracking
        # rays through the course of the reflection.
        x_eff = shifted_plane2[0,:,:]
        y_eff = shifted_plane2[1,:,:]

        # calculate desired pixel size due to expected change in beam size (based on b factor), and
        # define new coordinate grids to interpolate onto at beam exit plane.
        if self.orientation == 0 or self.orientation == 2:
            dx = beam.dx * (beam.zx + self.length / 2 * 1.1) / beam.zx / self.b
            x_out = np.linspace(-beam.M / 2 * dx, (beam.M / 2 - 1) * dx, beam.M)
            dy = beam.dy * (beam.zy + self.length * 1.1) / beam.zy
            y_out = np.linspace(-beam.N / 2 * dy, (beam.N / 2 - 1) * dy, beam.N)
        else:
            dx = beam.dx * (beam.zx + self.length / 2 * 1.1) / beam.zx
            x_out = np.linspace(-beam.M / 2 * dx, (beam.M / 2 - 1) * dx, beam.M)
            dy = beam.dy * (beam.zy + self.length * 1.1) / beam.zy / self.b
            y_out = np.linspace(-beam.N / 2 * dy, (beam.N / 2 - 1) * dy, beam.N)

        # 1D masks based on mirror acceptance, going through beam center.
        max_intensity = np.max(np.abs(beam.wave)**2)
        # mask2 = np.logical_and(mask,np.abs(beam.wave)**2>0.1*max_intensity)
        mask_x = mask[int(beam.N/2),:]>0
        mask_y = mask[:,int(beam.M/2)]>0
        # introducing weights for the polynomial fits based on beam intensity

        weight_x = (np.abs(beam.wave[int(beam.N/2),:])**2>0.1*max_intensity).astype(float)
        weight_y = (np.abs(beam.wave[:,int(beam.M/2)])**2>0.1*max_intensity).astype(float)

        # plt.figure()
        # plt.imshow((total_distance-np.mean(total_distance[mask]))*mask)
        #
        # plt.figure()
        # plt.imshow(np.abs(beam.wave)**2>0.1*max_intensity)

        incidence_angle = np.abs(np.arccos(np.sum(rays_out * mirror_normal, axis=0)))
        glancing = np.pi / 2 - incidence_angle

        # figure out crystal reflectivity
        beamInDotNormal = rays_mirror[0, :, :]
        beamOutDotNormal = rays_out[0, :, :]
        beamInDotHNormal = np.sum(rays_mirror * np.reshape(c_normal,(3,1,1)), axis=0)

        C1, C2 = np.array(self.crystal.get_amplitude(beam.photonEnergy,
                                                     beamInDotNormal, beamOutDotNormal, beamInDotHNormal))

        # choose complex reflectivity based on polarization
        if self.pol == 's':
            C = C1
        else:
            C = C2

        reflectivity = np.abs(C)

        plt.figure()
        plt.imshow(reflectivity)

        # reflectivity = xraydb.mirror_reflectivity(self.material, glancing, beam.photonEnergy, self.density)

        # plt.figure()
        # plt.imshow((glancing-np.mean(glancing[mask]))*mask)

        # subtract best fit parabola in x-direction and best fit line in y direction
        # if self.orientation==0 or self.orientation==2:
        #     total_distance -= np.polyval(p_coeff_x,x_eff)# + np.polyval(p_coeff_y[:-2],y_eff)
        # else:
        #     total_distance -= np.polyval(p_coeff_y, y_eff)# + np.polyval(p_coeff_y[:-2], y_eff)
        #
        # TRY THIS OUT LATER
        # if self.orientation==0 or self.orientation==2:
        #     total_distance -= np.polyval(p_coeff_x,x_eff) + np.polyval(p_coeff_y,y_eff)
        # else:
        #     total_distance -= np.polyval(p_coeff_y, y_eff) + np.polyval(p_coeff_x, x_eff)

        points = np.zeros((np.size(x_eff[mask]),2))
        points[:,0] = x_eff[mask]
        points[:,1] = y_eff[mask]
        # xi = np.zeros((np.size(x_out),2))
        # xi[:,0] = x_out
        # xi[:,1] = y_out
        xi_0, xi_1 = np.meshgrid(x_out, y_out)
        print('attempting interpolation')
        mask2 = interpolation.griddata(points, mask[mask], (xi_0, xi_1), method='nearest',fill_value=0)
        # mask2 = fmask(x_out,y_out)
        mask2[mask2<.9] = 0
        # mask2 = mask2.astype(int)
        mask2 = mask2 > 0.5

        # interpolate intensity onto new exit plane grid
        abs_out = interpolation.griddata(points, np.abs(beam.wave[mask]), (xi_0, xi_1), fill_value=0)

        # unwrap phase of beam at input
        angle_in = unwrap_phase(np.angle(beam.wave*C))

        # add quadratic phase if beam is not focused since this also needs to be interpolated
        quadratic = np.zeros_like(beam.x)

        if not beam.focused_x:
            quadratic += np.pi / beam.lambda0 / beam.zx * (beam.x) ** 2
        if not beam.focused_y:
            quadratic += np.pi / beam.lambda0 / beam.zy * (beam.y) ** 2

        # add the quadratic phase to the input phase
        angle_in += quadratic

        # add phase contribution from deviations in the distance traveled by each ray
        total_phase = (angle_in + 2 * np.pi / beam.lambda0 * total_distance
                       - shapeInterp * 4*np.pi*np.sin(self.alpha) / beam.lambda0 - gratingPhase)

        diff = gratingPhase-2 * np.pi / beam.lambda0 *total_distance
        diff -= np.mean(diff)

        p1 = np.polyfit(d_length[int(beam.N/2),:],total_distance[int(beam.N/2),:],1)
        plt.figure()
        plt.imshow(total_distance-np.polyval(p1,d_length))

        p1 = np.polyfit(d_length[int(beam.N/2),:],gratingPhase[int(beam.N/2),:],1)

        plt.figure()
        plt.imshow(gratingPhase-np.polyval(p1,d_length))

        # get polynomial fits based on new coordinates
        p_coeff_x = np.polyfit(x_eff[int(beam.N/2),:][mask_x], total_phase[int(beam.N/2),:][mask_x], 2,
                               w=weight_x[mask_x])

        p_coeff_y = np.polyfit(y_eff[:,int(beam.M/2)][mask_y], total_phase[:,int(beam.M/2)][mask_y], 2,
                               w=weight_y[mask_y])

        # calculate effective distance to focus based on total phase
        z_2 = np.pi / beam.lambda0 / p_coeff_x[-3]
        z_2_y = np.pi / beam.lambda0 / p_coeff_y[-3]

        # add this to what was already subtracted (might be able to do this in one step)
        # z_total_x = 1 / (1 / z_out_x + 1 / z_2)
        # z_total_y = 1 / (1 / z_out_y + 1 / z_2_y)
        z_total_x = z_2
        z_total_y = z_2_y
        print('new z: %.6f' % z_total_x)
        print('new z y: %.6f' % z_total_y)

        # calculate residual linear phase terms
        # linear += p_coeff_x[-2] * beam.lambda0/2/np.pi
        # linear_y += p_coeff_y[-2] * beam.lambda0/2/np.pi
        linear = p_coeff_x[-2] * beam.lambda0 / 2 / np.pi
        linear_y = p_coeff_y[-2] * beam.lambda0/2/np.pi

        print(linear)
        print(linear_y)

        # subtract linear terms since this should be taken care of based on central ray direction
        # Now this is being done in both tangential and sagittal directions, and we compensate with
        # a change in beam k-vector direction.
        total_phase -= np.polyval(p_coeff_x[-2:], x_eff) + np.polyval(p_coeff_y[-2:], y_eff)

        plt.figure()
        plt.imshow(total_phase * mask)

        # sutbtract off quadratic phase term if the beam is not focused
        if not beam.focused_x:
            total_phase -= np.polyval([p_coeff_x[-3], 0, 0], x_eff)
        if not beam.focused_y:
            total_phase -= np.polyval([p_coeff_y[-3], 0, 0], y_eff)

        # interpolate the phase onto the exit plane grid
        points = np.zeros((np.size(x_eff), 2))
        points[:, 0] = x_eff.flatten()
        points[:, 1] = y_eff.flatten()
        phase_interp = interpolation.griddata(points, total_phase.flatten(), (xi_0, xi_1), fill_value=0)

        # interpolate the reflectivity onto the exit plane grid
        reflectivity_interp = interpolation.griddata(points, reflectivity.flatten(), (xi_0, xi_1), fill_value=0)

        # update beam complex amplitude using what has been interpolated onto the new grid
        beam.wave = abs_out * np.exp(1j * phase_interp)
        # multiply by reflectivity if this is being used
        if self.use_reflectivity:
            beam.wave *= np.sqrt(reflectivity_interp)
        # multiply by mirror aperture that has been interpolated onto the exit plane grid
        beam.wave *= mask2

        if figon:
            plt.figure()
            plt.imshow(np.abs(beam.wave))

        ax0 = np.copy(beam.ax)
        ay0 = np.copy(beam.ay)

        # figure out where the beam is in global coordinates
        # change in angle
        k_i = rays_mirror[:, int(beam.N / 2), int(beam.M / 2)]
        k_f = rays_out[:, int(beam.N / 2), int(beam.M / 2)]

        k_f_global = np.tensordot(np.linalg.inv(transform_matrix), np.reshape(k_f, (3, 1, 1)), axes=(1, 0))
        k_f_global = k_f_global / np.sqrt(np.sum(np.abs(k_f_global ** 2)))

        # compensate for removing linear phase by adjusting beam k-vector
        beam.rotate_beam(delta_ax=linear)
        beam.rotate_beam(delta_ay=linear_y)

        print(beam.ax)
        delta_cx = ax0 * self.length / 2 * 1.1
        delta_cx += beam.ax * self.length / 2 * 1.1
        delta_cx += 2 * np.dot(self.normal, beam.xhat) * self.dx
        print('change in beam center')
        print(delta_cx)
        # beam.cx = -beam.cx + delta_cx
        # print(beam.cx)

        x_out, y_out = np.meshgrid(x_out, y_out)
        beam.x = x_out
        beam.y = y_out

        beam.new_fx()

        print('is beam in the correct direction?')
        print(np.arccos(np.dot(beam.zhat, k_f)))
        print(np.arccos(np.dot(beam.zhat, k_f_global[:, 0, 0])))
        print(k_f)
        print(k_f_global)

        # now figure out global coordinates
        # get back into global coordinates using inverse of transformation matrix, just looking at central ray
        inv_transform = np.linalg.inv(transform_matrix)

        # rotate into global coordinate system, but origin is still at ellipse center
        origin_global = np.tensordot(inv_transform, origin, axes=(1,0))

        # now add the mirror center in global coordinates, so that this should be the beam location
        # in global coordinates
        origin_global += np.reshape(mirror_center, (3, 1, 1))
        # origin_global -= np.reshape(self.normal*dx,(3,1))
        print(origin_global)
        # now shift origin to ellipse origin

        beam.global_x = origin_global[0,0,0]
        beam.global_y = origin_global[1,0,0]
        beam.global_z = origin_global[2,0,0]

        # account for coordinate scaling and/or changes to Rayleigh range,
        # whether beam is classified as focused or not.
        beam.change_z(new_zx=z_total_x,new_zy=z_total_y)

        beam.new_fx()
        print('global_x: %.2f' % beam.global_x)
        print('global_y: %.2f' % beam.global_y)
        print('global_z: %.2f' % beam.global_z)

        print(np.shape(beam.x))
        print(np.shape(beam.y))

    def rotation_crystal(self, k_i, lambda1):
        """
        Method to calculate output k-vector based on grating orientation
        :param k_i: (3,) ndarray
            initial k-vector in grating coordinates
        :param lambda1: float
            beam wavelength
        :return delta_k: (3,) ndarray
            change in outgoing k-vector (k_f - k_f0)
        """

        # figure out mirror vectors:
        mirror_x0 = np.array([1, 0, 0], dtype=float)
        mirror_y0 = np.array([0, 1, 0], dtype=float)
        mirror_z0 = np.array([0, 0, 1], dtype=float)

        # crystal plane normal vector
        c_x = np.cos(self.alphaAsym)
        c_z = np.sin(self.alphaAsym)

        # vector parallel to crystal plane, in xz plane
        crystal_x = np.sin(self.alphaAsym)
        crystal_z = np.cos(self.alphaAsym)

        c_normal0 = np.array([c_x, 0, c_z], dtype=float)

        crystal_vector0 = np.array([crystal_x, 0, crystal_z], dtype=float)

        r1 = transform.Rotation.from_rotvec(mirror_y0 * self.delta)
        Ry = r1.as_matrix()
        mirror_x = np.matmul(Ry, mirror_x0)
        mirror_y = np.matmul(Ry, mirror_y0)
        mirror_z = np.matmul(Ry, mirror_z0)
        c_normal = np.matmul(Ry, c_normal0)
        crystal_vector = np.matmul(Ry, crystal_vector0)

        r2 = transform.Rotation.from_rotvec(mirror_z * self.roll)
        Rz = r2.as_matrix()
        mirror_x = np.matmul(Rz, mirror_x)
        mirror_y = np.matmul(Rz, mirror_y)
        mirror_z = np.matmul(Rz, mirror_z)
        c_normal = np.matmul(Rz, c_normal)
        crystal_vector = np.matmul(Rz, crystal_vector)

        r3 = transform.Rotation.from_rotvec(mirror_x * self.yaw)
        Rx = r3.as_matrix()
        mirror_x = np.matmul(Rx, mirror_x)
        mirror_y = np.matmul(Rx, mirror_y)
        mirror_z = np.matmul(Rx, mirror_z)
        c_normal = np.matmul(Rx, c_normal)
        crystal_vector = np.matmul(Rx, crystal_vector)

        # print(mirror_x)
        # print(mirror_y)
        # print(mirror_z)

        # ---- "normal case" when crystal is aligned perfectly to beamline
        # get component of crystal normal along crystal surface
        g_parallel = np.dot(c_normal0, mirror_z0) * mirror_z0 * self.lambda0/self.d

        k_ix_norm = -np.sin(self.alpha)
        k_iy_norm = 0
        k_iz_norm = np.cos(self.alpha)
        k_i_norm = np.array([k_ix_norm, k_iy_norm, k_iz_norm])

        # figure out k_f in "normal case"
        k_f_y = np.dot(k_i_norm, mirror_y0) * mirror_y0 # should be 0
        k_f_z = np.dot(k_i_norm, mirror_z0) * mirror_z0 + g_parallel
        k_f_x = np.sqrt(1 - np.dot(k_f_y, k_f_y) - np.dot(k_f_z, k_f_z)) * mirror_x0
        k_f_normal = k_f_x + k_f_y + k_f_z # should be same as k_i except x component changed sign

        # print('k_i ' + str(k_i))
        # print('k_f ' + str(k_f_normal))

        # ---- now figure out case when crystal is misaligned
        g_parallel = np.dot(c_normal, mirror_z) * mirror_z * lambda1/self.d

        k_f_y = np.dot(k_i, mirror_y) * mirror_y
        k_f_z = np.dot(k_i, mirror_z) * mirror_z + g_parallel
        k_f_x = np.sqrt(1 - np.dot(k_f_y, k_f_y) - np.dot(k_f_z, k_f_z)) * mirror_x
        # add up all components
        k_f = k_f_x + k_f_y + k_f_z

        # calculate difference between outgoing k-vector and the k-vector in absence of grating rotations
        delta_k = k_f - k_f_normal

        # print(k_i)
        # print(k_f)
        # print(delta_k)

        return delta_k, k_f

    def propagate(self, beam):
        """
        Method that overrides Mirror class propagation
        :param beam: Beam
            Beam object to diffract from grating. Modified by this function.
        :return: None
        """
        # if we're operating in zero order, just acts like a mirror
        if self.order == 0:
            self.reflect(beam)
        # if we're in first order, calculate diffraction
        elif self.order == 1:
            self.diffract(beam)

    def define_ki(self, beam, alpha_in):

        # unit vectors
        u_x = np.array([1, 0, 0], dtype=float)
        u_y = np.array([0, 1, 0], dtype=float)
        u_z = np.array([0, 0, 1], dtype=float)

        k_ix = np.sin(beam.ax)
        k_iy = np.sin(beam.ay)
        k_iz = np.sqrt(1 - k_ix ** 2 - k_iy ** 2)

        k_ix = k_ix * u_x
        k_iy = k_iy * u_y
        k_iz = k_iz * u_z

        k_i = k_ix + k_iy + k_iz

        # rotate based on orientation
        r1 = transform.Rotation.from_rotvec(-u_z * np.pi / 2 * self.orientation)
        Rz = r1.as_matrix()

        k_i = np.matmul(Rz, k_i)

        # now rotate into crystal coordinates based on angle of incidence
        r2 = transform.Rotation.from_rotvec(-u_y * alpha_in)
        Ry = r2.as_matrix()

        k_i = np.matmul(Ry, k_i)

        return k_i

    def define_ki_2d(self, beam, alpha_in, zi):

        # unit vectors
        u_x = np.array([1, 0, 0], dtype=float)
        u_y = np.array([0, 1, 0], dtype=float)
        u_z = np.array([0, 0, 1], dtype=float)

        k_ix = np.sin(beam.ax)
        k_iy = np.sin(beam.ay)
        k_iz = np.sqrt(1 - k_ix ** 2 - k_iy ** 2)

        # calculate gradient of wavefront
        wavefront = np.copy(beam.wave)

        if beam.focused_x:
            print('subtracting horizontal second order')
            wavefront *= np.exp(-1j * np.pi / beam.lambda0 / beam.zx * (beam.x - beam.cx) ** 2)
        if beam.focused_y:
            print('subtracting vertical second order')
            wavefront *= np.exp(-1j * np.pi / beam.lambda0 / beam.zy * (beam.y - beam.cy) ** 2)

        beam_slope_error_y, beam_slope_error_x = np.gradient(unwrap_phase(np.angle(wavefront)),
                                                             beam.y[:,0], beam.x[0,:])
        beam_slope_error_y *= beam.lambda0 / 2 / np.pi
        beam_slope_error_x *= beam.lambda0 / 2 / np.pi

        zx_eff = beam.zx + zi * np.cos(alpha_in)
        zy_eff = beam.zy + zi * np.cos(alpha_in)

        k_ix_2d = beam.x/beam.zx + k_ix + beam_slope_error_x
        k_iy_2d = beam.y/beam.zy + k_iy + beam_slope_error_y
        k_iz_2d = np.sqrt(np.ones_like(beam.x) - k_ix_2d ** 2 - k_iy_2d ** 2)

        k_ix_2d = np.multiply.outer(u_x, k_ix_2d)
        k_iy_2d = np.multiply.outer(u_y, k_iy_2d)
        k_iz_2d = np.multiply.outer(u_z, k_iz_2d)

        k_i = k_ix_2d + k_iy_2d + k_iz_2d

        # rotate based on orientation
        r1 = transform.Rotation.from_rotvec(u_z * np.pi / 2 * self.orientation)
        Rz = r1.as_matrix()

        k_i = np.tensordot(Rz, k_i, axes=(0, 0))

        # now rotate into crystal coordinates based on angle of incidence
        r2 = transform.Rotation.from_rotvec(u_y * alpha_in)
        Ry = r2.as_matrix()

        k_i = np.tensordot(Ry, k_i, axes=(0, 0))

        return k_i

    def calc_kf_2d(self, k_i_2d, slope_error_z, slope_error_y, lambda0):

        # unit vectors
        u_x = np.array([1, 0, 0], dtype=float)
        u_y = np.array([0, 1, 0], dtype=float)
        u_z = np.array([0, 0, 1], dtype=float)

        # define crystal plane normal at every coordinate, including slope error
        # A positive asymmetry angle means that the normal has a positive z component
        c_y = np.multiply.outer(u_y, slope_error_y)
        c_z = np.multiply.outer(u_z, np.sin(self.alphaAsym) + slope_error_z)
        c_x = np.multiply.outer(u_x, np.sqrt(np.ones_like(slope_error_z)
                                        - np.sum(c_y * c_y, axis=0)
                                        - np.sum(c_z * c_z, axis=0)))

        c_normal = c_x + c_y + c_z

        k_fy = k_i_2d[1,:,:] + c_y[1,:,:] * lambda0 / (self.crystal.d * 1e-10)
        k_fz = k_i_2d[2,:,:] + c_z[2,:,:] * lambda0 / (self.crystal.d * 1e-10)
        k_fx = np.multiply.outer(u_x, np.sqrt(np.ones_like(slope_error_z)
                                         - k_fy**2 - k_fz**2))

        k_fy = np.multiply.outer(u_y, k_fy)
        k_fz = np.multiply.outer(u_z, k_fz)

        k_f = k_fx + k_fy + k_fz

        return k_f, c_normal, u_x

    # def calc_kf(self, z_s, k_i_avg, wavefront, zx, zy, alpha, slope_error_z, slope_error_y, lambda0):
    #     # calculate diffraction angle at every point on the grating
    #     # beta = np.arccos(np.cos(alpha_total) - beam.lambda0 * (self.n0 + self.n1 * z_g + self.n2 * z_g ** 2))
    #     m_x = np.array([1, 0, 0], dtype=float)
    #     m_y = np.array([0, 1, 0], dtype=float)
    #     m_z = np.array([0, 0, 1], dtype=float)
    #
    #
    #
    #     # define k_i at each point along beam
    #     k_ix = np.multiply.outer(-np.sin(alpha_in), m_x)
    #     k_iy = np.multiply.outer(k_iy, m_y)
    #     # k_iz = np.outer(np.cos(alpha_total), m_z)
    #     k_iz = np.multiply.outer(
    #         np.sqrt(np.ones_like(z_s) - np.sum(k_ix * k_ix, axis=2) - np.sum(k_iy * k_iy, axis=2)) * np.sign(
    #             np.cos(alpha_in)), m_z)
    #     k_i = k_ix + k_iy + k_iz
    #
    #     # define crystal plane at every coordinate including slope error
    #     # c_x = np.outer(np.cos(self.alphaAsym - slope_error), m_x)
    #     c_z = np.multiply.outer(np.sin(self.alphaAsym - slope_error_z), m_z)
    #     c_y = np.multiply.outer(np.sin(-slope_error_y), m_y)
    #     c_x = np.multiply.outer(np.sqrt(np.ones_like(z_s) - np.sum(c_y * c_y, axis=2) - np.sum(c_z * c_z, axis=2)), m_x)
    #     c_normal = c_x + c_y + c_z
    #
    #     c_parallel_z = np.multiply.outer(np.sum(c_normal * m_z, axis=2), m_z) * lambda0 / (self.crystal.d * 1e-10)
    #     c_parallel_y = np.multiply.outer(np.sum(c_normal * m_y, axis=2), m_y) * lambda0 / (self.crystal.d * 1e-10)
    #
    #     k_fy = k_iy + c_parallel_y
    #     k_fz = k_iz + c_parallel_z
    #     k_fx = np.multiply.outer(np.sqrt(np.ones_like(z_s) - np.sum(k_fy * k_fy, axis=2) - np.sum(k_fz * k_fz, axis=2)), m_x)
    #
    #     k_f = k_fy + k_fz + k_fx
    #
    #     return k_i, k_f, m_x, c_normal

    def diffract(self, beam):
        """
        Method to calculate diffraction from a grating, including VLS parameters.
        :param beam: Beam
            Beam object to diffract from grating. Modified by this function.
        :return: None
        """

        self.trace_surface(beam)
        beam.beam_prop(-self.length / 2 * 1.1)

        # total_alpha = self.alpha + self.delta
        #
        # # initialize some arrays
        # shapeError2 = np.zeros_like(beam.x)
        # k_ix = 0
        # k_iy = 0
        # k_iz = 0
        # alphaBeam = np.zeros_like(beam.x)
        # k_iy_total = np.zeros_like(beam.x)
        # zi = np.zeros_like(beam.x)
        # yi = np.zeros_like(beam.x)
        # zi_1d = np.zeros(0)
        # yi_1d = np.zeros(0)
        # cz = 0
        # cy = 0
        #
        # beamz = 0
        # beamz_y = 0
        #
        # wavefront = np.copy(beam.wave)
        #
        # if beam.focused_x:
        #     print('subtracting horizontal second order')
        #     wavefront *= np.exp(-1j * np.pi / beam.lambda0 / beam.zx * (beam.x - beam.cx) ** 2)
        # if beam.focused_y:
        #     print('subtracting vertical second order')
        #     wavefront *= np.exp(-1j * np.pi / beam.lambda0 / beam.zy * (beam.y - beam.cy) ** 2)
        #
        #
        #
        # if self.orientation == 0:
        #     # account for change to angle of incidence
        #     total_alpha -= beam.ax
        #
        #     # coordinate mapping for interpolation
        #     zi = beam.x / np.sin(total_alpha)
        #     zi_1d = zi[0, :]
        #     yi = beam.y
        #     yi_1d = yi[:, 0]
        #
        #
        #
        #     # k_ix = -np.sin(total_alpha)
        #     k_ix = -np.sin(self.alpha - beam.ax)
        #     k_iy = np.sin(beam.ay)
        #     k_iz = np.sqrt(1 - k_ix ** 2 - k_iy ** 2) * np.sign(np.cos(self.alpha - beam.ax))
        #     # k_iz = np.cos(total_alpha)
        #
        #
        #
        #     cz = beam.cx / np.sin(total_alpha)
        #     cy = beam.cy
        #
        #     # beam radius across grating (grating can be long enough that the additional correction is needed
        #     zEff = beam.zx + (zi - cz) * np.cos(total_alpha)
        #     alphaBeam = -beam.ax - np.arctan((zi - cz) * np.sin(total_alpha) / zEff)
        #     zEff_y = beam.zy + (zi - cz) * np.cos(total_alpha)
        #     k_iy_total = np.sin(beam.ay + yi/zEff_y)
        #
        #     self.f = -beam.zx * (np.abs(np.sin(self.beta0)/np.sin(self.alpha))**2)
        #     # self.f = -beam.zx
        #     beamz = beam.zx
        #     beamz_y = beam.zy
        #
        # elif self.orientation == 1:
        #     # account for change to angle of incidence
        #     total_alpha -= beam.ay
        #
        #     # k_ix = -np.sin(total_alpha)
        #     k_ix = -np.sin(self.alpha - beam.ay)
        #     k_iy = -np.sin(beam.ax)
        #     k_iz = np.sqrt(1 - k_ix ** 2 - k_iy ** 2) * np.sign(np.cos(self.alpha - beam.ay))
        #     # k_iz = np.cos(total_alpha)
        #
        #     # coordinate mapping for interpolation
        #     zi = beam.y / np.sin(total_alpha)
        #     zi_1d = zi[:, 0]
        #     yi = -beam.x
        #     yi_1d = yi[0, :]
        #
        #     cz = beam.cy / np.sin(total_alpha)
        #     cy = -beam.cx
        #
        #     # beam radius across grating (grating can be long enough that the additional correction is needed
        #     zEff = beam.zy + (zi - cz) * np.cos(total_alpha)
        #     alphaBeam = -beam.ay - np.arctan((zi - cz) * np.sin(total_alpha) / zEff)
        #     zEff_y = beam.zx + (zi - cz) * np.cos(total_alpha)
        #     k_iy_total = np.sin(-beam.ax + yi / zEff_y)
        #
        #     self.f = -beam.zy * (np.abs(np.sin(self.beta0) / np.sin(self.alpha)) ** 2)
        #     # self.f = -beam.zy
        #     beamz = beam.zy
        #     beamz_y = beam.zx
        #
        #     wavefront = np.swapaxes(wavefront, 0, 1)
        #
        # elif self.orientation == 2:
        #     # account for change to angle of incidence
        #     total_alpha += beam.ax
        #
        #     # k_ix = -np.sin(total_alpha)
        #     k_ix = -np.sin(self.alpha + beam.ax)
        #     k_iy = -np.sin(beam.ay)
        #     k_iz = np.sqrt(1 - k_ix ** 2 - k_iy ** 2) * np.sign(np.cos(self.alpha + beam.ax))
        #     # k_iz = np.cos(total_alpha)
        #
        #     # coordinate mapping for interpolation
        #     zi = -beam.x / np.sin(total_alpha)
        #     zi_1d = zi[0, :]
        #     yi = -beam.y
        #     yi_1d = yi[:, 0]
        #
        #     cz = -beam.cx / np.sin(total_alpha)
        #     cy = -beam.cy
        #
        #     # beam radius across grating (grating can be long enough that the additional correction is needed
        #     zEff = beam.zx + (zi - cz) * np.cos(total_alpha)
        #     alphaBeam = beam.ax - np.arctan((zi - cz) * np.sin(total_alpha) / zEff)
        #     zEff_y = beam.zy + (zi - cz) * np.cos(total_alpha)
        #     k_iy_total = np.sin(-beam.ay + yi / zEff_y)
        #
        #     self.f = -beam.zx * (np.abs(np.sin(self.beta0) / np.sin(self.alpha)) ** 2)
        #     # self.f = -beam.zx
        #     beamz = beam.zx
        #     beamz_y = beam.zy
        #
        # elif self.orientation == 3:
        #     # account fo change to angle of incidence
        #     total_alpha += beam.ay
        #
        #     # k_ix = -np.sin(total_alpha)
        #     k_ix = -np.sin(self.alpha + beam.ay)
        #     k_iy = np.sin(beam.ax)
        #     k_iz = np.sqrt(1 - k_ix ** 2 - k_iy ** 2) * np.sign(np.cos(self.alpha + beam.ay))
        #     # k_iz = np.cos(total_alpha)
        #
        #     # coordinate mapping for interpolation
        #     zi = -beam.y / np.sin(total_alpha)
        #     zi_1d = zi[:, 0]
        #     yi = beam.x
        #     yi_1d = yi[0, :]
        #
        #     cz = -beam.cy / np.sin(total_alpha)
        #     cy = beam.cx
        #
        #     # beam radius across grating (grating can be long enough that the additional correction is needed
        #     zEff = beam.zy + (zi - cz) * np.cos(total_alpha)
        #
        #     alphaBeam = beam.ay - np.arctan((zi - cz) * np.sin(total_alpha) / zEff)
        #     zEff_y = beam.zx + (zi - cz) * np.cos(total_alpha)
        #     k_iy_total = np.sin(beam.ax + yi / zEff_y)
        #
        #     self.f = -beam.zy * (np.abs(np.sin(self.beta0) / np.sin(self.alpha)) ** 2)
        #     # self.f = -beam.zy
        #     beamz = beam.zy
        #     beamz_y = beam.zx
        #
        #     wavefront = np.swapaxes(wavefront, 0, 1)
        #
        # # mirror shape error interpolation onto beam coordinates (if applicable)
        # if self.shapeError is not None:
        #     # get shape of shape error input
        #     mirror_shape = np.shape(self.shapeError)
        #
        #     # assume this is the central line shaper error along the long axis if only 1D
        #     if np.size(mirror_shape) == 1:
        #         # assume this is the central line and it's the same across the mirror width
        #         Ms = mirror_shape[0]
        #         # mirror coordinates (beam coordinates)
        #         max_zs = self.length / 2
        #         # mirror coordinates
        #         zs = np.linspace(-Ms / 2, Ms / 2 - 1, Ms) * max_zs / (Ms / 2 - 1)
        #         # 1D interpolation onto beam coordinates
        #         central_line = np.interp(zi_1d - self.dx / np.tan(total_alpha), zs, self.shapeError)
        #         # tile onto mirror short axis direction
        #         shapeError2 = np.tile(central_line, (np.size(yi_1d), 1))
        #     # if 2D, assume index 0 corresponds to short axis, index 1 to long axis
        #     else:
        #         # shape error array shape
        #         Ns = mirror_shape[0]
        #         Ms = mirror_shape[1]
        #         # mirror coordinates
        #         max_xs = self.length / 2
        #         # mirror coordinates
        #         zs = np.linspace(-Ms / 2, Ms / 2 - 1, Ms) * max_xs / (Ms / 2 - 1)
        #         max_ys = self.width / 2
        #         ys = np.linspace(-Ns / 2, Ns / 2 - 1, Ns) * max_ys / (Ns / 2 - 1)
        #
        #         # 2D interpolation onto beam coordinates
        #         f = interpolation.interp2d(zs, ys, self.shapeError, fill_value=0)
        #
        #         shapeError2 = f(zi_1d - self.dx / np.tan(total_alpha), yi_1d - self.dy)
        #
        # # get slope error
        # # for now just do this in 1D, update for 2D later
        # Ns, Ms = np.shape(shapeError2)
        # # shapeError2 = shapeError2[int(Ns/2),:]
        #
        # # get lineouts at crystal center
        # shape_lineout_z = shapeError2[int(Ns/2),:]
        # shape_lineout_y = shapeError2[:,int(Ms/2)]
        # # shapePoly = np.polyfit(zi_1d, shapeError2[int(Ns/2),:], 16)
        # # slopePoly = np.polyder(shapePoly)
        # # slope_error = np.polyval(slopePoly, zi_1d) * 1e-9
        #
        # # to make the mask, we need coordinates that are centered on the crystal,
        # # with no offset this is zi_1d, with offset this is z_c = zi_1d - self.dx / np.tan(total_alpha)
        # z_c = zi_1d - self.dx / np.tan(total_alpha)
        # z_c_2d = zi - self.dx / np.tan(total_alpha)
        #
        # # similar coordinates for sagittal direction
        # y_c = yi_1d - self.dy
        #
        # y_c_2d = yi - self.dy
        #
        # # beam-centered coordinates are zi_1d - cz (meaning zero at beam center) - we will call this z_b
        # # This implies that z_b = z_c + self.dx / np.tan(total_alpha) - cz, which is consistent with the
        # # offset applied below
        # z_b = zi_1d - cz
        #
        # # similar coordinates for sagittal direction
        # y_b = yi_1d - cy
        #
        # # in the end we need a polynomial that's centered on the beam (meaning on z_b)
        #
        # # limit fit to size of crystal
        # mask_z = np.abs(z_c) <= self.length / 2
        # print(np.sum(mask_z) / np.size(z_c))
        # mask_y = np.abs(y_c) <= self.width / 2
        #
        # shapePoly_z = LegendreUtil(z_c[mask_z], shape_lineout_z[mask_z], 16)
        # shapePoly_y = LegendreUtil(y_c[mask_y], shape_lineout_y[mask_y], 16)
        #
        # # get second order term of Legendre fit for curved crystal calculation
        # second_order_z = shapePoly_z.quad_coeff()
        # second_order_y = shapePoly_y.quad_coeff()
        #
        # # take gradient to get slope error
        # slope_error_y, slope_error_z = np.gradient(shapeError2,y_c,z_c)
        #
        # # to get outward-facing surface normals need to multiply by -1
        # slope_error_y *= -1e-9
        # slope_error_z *= -1e-9
        #
        # # calculate nominal reflected k vector
        # k_i = np.array([k_ix, k_iy, k_iz])
        # delta_k, k_f = self.rotation_crystal(k_i, beam.lambda0)
        # print(delta_k)
        #
        # # beta at beam center
        # beta1 = np.arccos(k_f[2])
        #
        # # calculate incident k-vector in crystal coordinates
        # k_i_2d = self.define_ki_2d(beam, self.alpha + self.delta, zi-cz)
        # # calculate final k-vector after interaction with crystal
        # k_f_2d, c_normal, u_x = self.calc_kf_2d(k_i_2d, slope_error_z, slope_error_y, beam.lambda0)
        #
        # # plt.figure()
        # # plt.imshow(k_f_2d[0, :, :])
        # # plt.figure()
        # # plt.imshow(k_f_2d[1, :, :])
        # # plt.figure()
        # # plt.imshow(k_f_2d[2, :, :])
        #
        # # here we have what is needed to calculate the complex crystal reflectivity, let's go ahead and do it here
        # beamInDotNormal = k_i_2d[0,:,:]
        # beamOutDotNormal = k_f_2d[0,:,:]
        # beamInDotHNormal = np.sum(k_i_2d * c_normal, axis=0)
        #
        # C1, C2 = np.array(self.crystal.get_amplitude(beam.photonEnergy,
        #                                              beamInDotNormal, beamOutDotNormal, beamInDotHNormal))
        #
        # # choose complex reflectivity based on polarization
        # if self.pol == 's':
        #     C = C1
        # else:
        #     C = C2
        #
        # ##### figure out crystal curvature, and find effective focal lengths
        #
        # # transverse (z-direction)
        # R_t = 1 / (2 * second_order_z * 1e-9)
        # print(R_t)
        #
        # # use equation for curved grating imaging condition. Works great!
        # f_t = np.sin(self.beta0) ** 2 / (
        #         (np.sin(self.alpha) + np.sin(self.beta0)) / R_t - np.sin(self.alpha) ** 2 / beamz)
        # print('Calculated distance to transverse focus: %.6f' % f_t)
        #
        # #### Sagittal focusing (y-direction)
        #
        # R_s = 1 / (2 * second_order_y * 1e-9)
        # print(R_s)
        # # use equation for curved grating sagittal imaging condition.
        # f_s = 1 / ((np.sin(self.alpha) + np.sin(self.beta0)) / R_s - 1 / beamz_y)
        # #
        # print('Calculated distance to sagittal focus: %.6f' % f_s)
        #
        # # limit fit to size of crystal
        # mask_z = np.abs(z_c) <= self.length/2
        # mask_y = np.abs(y_c) <= self.width/2
        #
        # # subtract second order from shape error
        # shape_subtract = np.copy(shapeError2)
        # shape_subtract[:, mask_z] -= np.tile(shapePoly_z.legval(2),(Ns,1))
        # shape_subtract[mask_y, :] -= np.tile(np.reshape(shapePoly_y.legval(2),(shapePoly_y.N,1)),(1,Ms))
        #
        # shape_subtract *= 1e-9
        #
        # p_int_z = np.zeros(3)
        # p_int_y = np.zeros(3)
        # # p_int_z[-3] = legendre_z.quad_coeff()
        # # p_int_y[-3] = legendre_y.quad_coeff()
        # # p_int_z[-2] = legendre_z.linear_coeff()
        # # p_int_y[-2] = legendre_y.linear_coeff()
        # # p_int_z[-1] = legendre_z.c[0] - legendre_z.c[2]/2
        # # p_int_y[-1] = legendre_y.c[0] - legendre_y.c[2]/2
        #
        # # high_order = (2 * np.pi / beam.lambda0 * high_order_temp *
        # #               np.sin(beta1 - self.delta))
        #
        # gamma = np.pi/2 - self.beta0 - self.alpha
        # # high_order = 2*np.pi/beam.lambda0 * shape_subtract/np.sin(self.alpha) * (np.sin(gamma) - 1)
        # # high_order = (-4 * np.pi / beam.lambda0 / np.sin(total_alpha) *
        # #  np.sin((total_alpha + self.beta0 - self.delta) / 2) ** 2 * shape_subtract)
        # high_order = -2*np.pi / beam.lambda0 * (np.sin(total_alpha) + np.sin(self.beta0 - self.delta)) * shape_subtract
        #
        # # scaling between grating z-axis and new beam coordinates
        # scale = np.sin(beta1 - self.delta)
        #
        # # change coordinate systems to get proper low-order coefficients. Multiplied by sin(beta) because integration
        # # should actually happen in beam coordinates.
        # p_scaled = Util.poly_change_coords(p_int_z, scale) * np.sin(beta1 - self.delta)
        #
        # #### might need to add back in
        # # Add 2nd order phase to p_scaled
        # p_scaled[-3] += -1 / (2 * f_t)
        # #####
        #
        # # offset from center of crystal (along crystal z-axis)
        # offset = cz - self.dx / np.tan(total_alpha)
        #
        # # scale the offset
        # offset_scaled = offset * scale
        #
        # # account for any decentering
        # p_centered = Util.recenter_coeff(p_scaled, offset_scaled)
        #
        # # 2nd order phase (factoring out pi/lambda)
        # p2nd_z = 2 * p_centered[-3]
        #
        # # 1st order phase (factoring out 2 pi/lambda)
        # # (only add any 1st order phase due to de-centering since the rest is already accounted for in delta_k).
        # p1st_z = p_centered[-2] - p_scaled[-2]
        #
        # offset_y = cy - self.dy
        # # account for any decentering
        #
        # #### might need to add back in
        # # Add 2nd order phase to p_scaled
        # p_int_y[-3] += -1 / (2 * f_s)
        # #####
        #
        # p_centered_y = Util.recenter_coeff(p_int_y, offset_y)
        #
        # # 2nd order phase (factoring out pi/lambda)
        # p2nd_y = 2 * p_centered_y[-3]
        #
        # # 1st order phase (factoring out 2 pi/lambda)
        # # (only add any 1st order phase due to de-centering since the rest is already accounted for in delta_k).
        # p1st_y = p_centered_y[-2] - p_int_y[-2]
        #
        # # figure out aperturing due to mirror's finite size
        # # z_mask = (np.abs(zi_1d - self.dx / np.tan(total_alpha)) < self.length / 2).astype(float)
        # # y_mask = (np.abs(yi_1d - self.dy) < self.width / 2).astype(float)
        #
        # z_mask = np.abs(z_c_2d) < self.length / 2
        # y_mask = np.abs(y_c_2d) < self.width / 2
        #
        # # crystal aperture
        # full_mask = z_mask * y_mask
        #
        # beam_multiplier = full_mask * np.exp(1j * high_order) * C
        # # beam_multiplier = full_mask * np.exp(1j * high_order)
        # # beam_multiplier = full_mask * C
        # # beam_multiplier = np.tile(beam_multiplier, (np.size(yi_1d), 1))
        # # if self.orientation == 1 or self.orientation == 3:
        # #     beam_multiplier = np.swapaxes(beam_multiplier, 0, 1)
        # # beam_multiplier = np.rot90(beam_multiplier, self.orientation)
        #
        # # multiply beam by aperture and phase
        # beam.wave *= beam_multiplier
        #
        # if self.orientation == 0:
        #
        #     # modify beam's wave attribute by mirror aperture and phase error
        #     # beam.wavex *= z_mask * np.exp(1j * high_order) * C
        #
        #     # take into account coordinate rescaling
        #     beam.x -= beam.cx
        #     beam.asymmetry_x(np.sin(beta1) / np.sin(total_alpha))
        #     beam.cx *= np.sin(beta1) / np.sin(total_alpha)
        #     beam.x += beam.cx
        #
        #     # add quadratic phase
        #     # beam.zx = 1 / (1 / beam.zx + p2nd)
        #     # beam.zx = 1 / p2nd
        #     new_zx = 1 / p2nd_z
        #     new_zy = 1 / p2nd_y
        #     beam.change_z(new_zx=new_zx, new_zy=new_zy)
        #
        #     # take into account mirror reflection causing beam to invert
        #     beam.x *= -1
        #     # beam.wavex = np.flipud(beam.wavex)
        #
        #     # adjust beam direction relative to properly aligned axis
        #     beam.rotate_nominal(delta_azimuth=self.alpha+self.beta0)
        #     delta_ax = -beam.ax + np.arcsin(delta_k[0] / np.cos(self.beta0)) + p1st_z
        #     # delta_ax = -2*beam.ax + np.arcsin(delta_k[0])
        #     delta_ay = np.arcsin(delta_k[1]) + p1st_y
        #     beam.rotate_beam(delta_ax=delta_ax, delta_ay=delta_ay)
        #
        #     # adjust beam direction relative to properly aligned axis
        #     # beam.ax = np.arcsin(delta_k[0] / np.cos(total_alpha)) + p1st
        #     # beam.ay += np.arcsin(delta_k[1])
        #
        #     # adjust beam position due to mirror de-centering
        #     delta_cx = 2 * self.dx * np.cos(self.alpha)
        #     beam.cx = -beam.cx + delta_cx
        #     beam.x = beam.x + delta_cx
        #
        # elif self.orientation == 1:
        #
        #     # modify beam's wave attribute by mirror aperture and phase error
        #     # beam.wavey *= z_mask * np.exp(1j * high_order) * C
        #
        #     # take into account coordinate rescaling
        #     beam.y -= beam.cy
        #     beam.asymmetry_y(np.sin(beta1) / np.sin(total_alpha))
        #     beam.cy *= np.sin(beta1) / np.sin(total_alpha)
        #     beam.y += beam.cy
        #
        #     # add quadratic phase
        #     # beam.zy = 1 / (1 / beam.zy + p2nd)
        #     # beam.zy = 1 / p2nd
        #     new_zy = 1 / p2nd_z
        #     new_zx = 1 / p2nd_y
        #     beam.change_z(new_zx=new_zx, new_zy=new_zy)
        #
        #     # take into account mirror reflection causing beam to invert
        #     beam.y *= -1
        #     beam.wavey = np.flipud(beam.wavey)
        #
        #     # adjust beam direction relative to properly aligned axis
        #     beam.rotate_nominal(delta_elevation=self.alpha + self.beta0)
        #     delta_ay = -beam.ay + np.arcsin(delta_k[0] / np.cos(self.beta0)) + p1st_z
        #     # delta_ax = -2*beam.ax + np.arcsin(delta_k[0])
        #     delta_ax = -np.arcsin(delta_k[1]) - p1st_y
        #     beam.rotate_beam(delta_ax=delta_ax, delta_ay=delta_ay)
        #
        #     # adjust beam direction relative to properly aligned axis
        #     # beam.ax += -np.arcsin(delta_k[1])
        #     # beam.ay = np.arcsin(delta_k[0] / np.cos(total_alpha)) + p1st
        #
        #     # adjust beam position due to mirror de-centering
        #     delta_cy = 2 * self.dx * np.cos(self.alpha)
        #     beam.cy = -beam.cy + delta_cy
        #     beam.y = beam.y + delta_cy
        #
        # elif self.orientation == 2:
        #
        #     # modify beam's wave attribute by mirror aperture and phase error
        #     # beam.wavex *= z_mask * np.exp(1j * high_order) * C
        #
        #     # take into account coordinate rescaling
        #     beam.x -= beam.cx
        #     beam.asymmetry_x(np.sin(beta1) / np.sin(total_alpha))
        #     beam.cx *= np.sin(beta1) / np.sin(total_alpha)
        #     beam.x += beam.cx
        #
        #     # add quadratic phase
        #     # beam.zx = 1 / (1 / beam.zx + p2nd)
        #     # beam.zx = 1 / p2nd
        #     new_zx = 1 / p2nd_z
        #     new_zy = 1 / p2nd_y
        #     beam.change_z(new_zx=new_zx, new_zy=new_zy)
        #
        #     # take into account mirror reflection causing beam to invert
        #     beam.x *= -1
        #     # beam.wavex = np.flipud(beam.wavex)
        #
        #     # adjust beam direction relative to properly aligned axis
        #     beam.rotate_nominal(delta_azimuth=-self.alpha - self.beta0)
        #     delta_ax = -beam.ax - np.arcsin(delta_k[0] / np.cos(self.beta0)) - p1st_z
        #     # delta_ax = -2*beam.ax + np.arcsin(delta_k[0])
        #     delta_ay = np.arcsin(delta_k[1]) + p1st_y
        #     beam.rotate_beam(delta_ax=delta_ax, delta_ay=delta_ay)
        #
        #     # adjust beam direction relative to properly aligned axis
        #     # beam.ax = - np.arcsin(delta_k[0] / np.cos(self.alpha)) - p1st
        #     # beam.ay += -np.arcsin(delta_k[1])
        #
        #     # adjust beam position due to mirror de-centering
        #     delta_cx = -2 * self.dx * np.cos(self.alpha)
        #     beam.cx = -beam.cx + delta_cx
        #     beam.x = beam.x + delta_cx
        #
        # elif self.orientation == 3:
        #
        #     # modify beam's wave attribute by mirror aperture and phase error
        #     # beam.wavey *= z_mask * np.exp(1j * high_order) * C
        #
        #     # take into account coordinate rescaling
        #     beam.y -= beam.cy
        #     beam.asymmetry_y(np.sin(beta1) / np.sin(total_alpha))
        #     beam.cy *= np.sin(beta1) / np.sin(total_alpha)
        #     beam.y += beam.cy
        #
        #     # add quadratic phase
        #     # beam.zy = 1 / (1 / beam.zy + p2nd)
        #     # beam.zy = 1 / p2nd
        #     new_zy = 1 / p2nd_z
        #     new_zx = 1 / p2nd_y
        #     beam.change_z(new_zx=new_zx, new_zy=new_zy)
        #
        #     # take into account mirror reflection causing beam to invert
        #     beam.y *= -1
        #     # beam.wavey = np.flipud(beam.wavey)
        #
        #     # adjust beam direction relative to properly aligned axis
        #     beam.rotate_nominal(delta_elevation=-self.alpha - self.beta0)
        #     delta_ay = -beam.ay - np.arcsin(delta_k[0] / np.cos(self.beta0)) - p1st_z
        #     # delta_ax = -2*beam.ax + np.arcsin(delta_k[0])
        #     delta_ax = np.arcsin(delta_k[1]) + p1st_y
        #     beam.rotate_beam(delta_ax=delta_ax, delta_ay=delta_ay)
        #
        #     # adjust beam direction relative to properly aligned axis
        #     # beam.ax += np.arcsin(delta_k[1])
        #     # beam.ay = - np.arcsin(delta_k[0] / np.cos(self.alpha)) - p1st
        #
        #     # adjust beam position due to mirror de-centering
        #     delta_cy = -2 * self.dx * np.cos(self.alpha)
        #     beam.cy = -beam.cy + delta_cy
        #     beam.y = beam.y + delta_cy

        return


class CurvedMirror(Mirror):
    """
    Class for a glancing incidence elliptical KB X-ray mirror. Child of the Mirror class.

    Attributes
    ----------
    name: str
        Name of the mirror (e.g. MR1L0)
    length: float
        Length of the mirror in meters (long direction)
    width: float
        Width of the mirror in meters (short direction)
    alpha: float
        Nominal glancing angle of incidence (rad)
    z: float
        Longitudinal position along beamline (meters)
    p: float
        ellipse source distance (m)
    q: float
        ellipse focus distance (m)
    dF1: float
        upstream bender actuation (m)
    dF2: float
        downstream bender actuation (m)
    high_order:
    orientation: int
        Mirror deflection orientation: 0, 1, 2, 3 (see Figure 1 in documentation)
    shapeError: ndarray, shape (M,) or (N,M)
        Shape error of the mirror. If 1D, assumed to be along the long dimension. If 2D, the 0th index corresponds
        to the short dimension, and the 1st index corresponds to the long dimension. Units are in nanometers.
        Can be any 1D or 2D shape, will be assumed to cover the extent of the mirror and will be interpolated onto
        beam coordinates.
    dx: float
        Shift of the mirror normal to the mirror surface (meters)
    dy: float
        Shift of the mirror parallel to the mirror Y-axis (meters)
    delta: float
        Adjustment to the glancing angle of incidence in radians (counter-clockwise rotation about mirror Y-axis)
    roll: float
        Adjustment of the roll angle (counter-clockwise rotation about mirror X-axis)
    yaw: float
        Adjustment of the yaw angle (counter-clockwise rotation about mirror Z-axis)
    motor_list: list of strings
        Mirror degrees of freedom available as motorized axes
    projectWidth: float
        Mirror length projected onto transverse beam plane (meters)
    """

    def __init__(self, name, p=100, q=1, dF1=0, dF2=0, **kwargs):
        """
        Create a CurvedMirror object
        :param name: str
            Mirror name (e.g. MR2K4)
        :param p: float
            ellipse source distance (m)
        :param q: float
            ellipse focus distance (m)
        :param dF1: float
            upstream bender actuation (m)
        :param dF2: float
            downstream bender actuation (m)
        :param kwargs: any of the following: length, width, alpha, z, orientation, shapeError, delta,
                                  dx, dy, roll, yaw, motor_list
            See class attributes for kwargs descriptions of the same name
        """

        super().__init__(name, **kwargs)
        self.p = p
        self.q = q
        self.df_u = dF1
        self.df_d = dF2
        self.total_alpha = self.alpha + self.delta

        # check if mirror is too long for distance to focus or source
        if self.length / 2 > np.abs(self.p):
            print('Mirror is longer than distance to source. Adjusting length to be compatible.')
            self.length = 2 * self.p * .9
        if self.length / 2 > np.abs(self.q):
            print('Mirror is longer than distance to focus. Adjusting length to be compatible.')
            self.length = 2 * self.q * .9

    def bend(self, cz):
        """
        Method to calculate polynomial coefficients due to bender influence
        :return pBend: List of floats
            Polynomial coefficients following np.polyfit order convention.
        """
        # calculate 3rd order due to benders
        p3 = (self.df_d - self.df_u) / 6 / self.length
        # calculate 2nd order due to benders
        p2 = (self.df_u + self.df_d) / 4

        pBend = [p3,p2,0,0]

        # offset
        # offset = cz - self.dx / np.tan(self.total_alpha)
        #
        # pBend = Util.recenter_coeff(p_coeffs, offset)

        # # calculate modification to coefficients due to de-centering
        # # 3rd order (centered)
        # p3rd = p3
        # # 2nd order: centered coefficient plus decentering contribution
        # p2nd = p2 + Util.decentering(p_coeffs, 2, offset)
        # # 1st order: centered coefficient is zero, plus decentering contribution
        # p1st = 0.0 + Util.decentering(p_coeffs, 1, offset)
        #
        # # put coefficients in a list
        # pBend = [p3rd, p2nd, p1st]

        return pBend

    def calc_reflectivity(self, E0):
        """
        Method to calculate reflectivity across mirror, accounting for varying angle of incidence
        :param E0: float
            photon energy in eV
        :return z1: (N,) ndarray
            ellipse z-axis coordinates
        :return reflectivity: (N,) ndarray
            reflectivity at each z
        :return inc_angle: (N,) ndarray
            reflectivity at each z
        """
        z1, x1, z0, x0, delta = self.calc_ellipse(self.p, self.q, self.alpha)

        x1m = -np.sin(delta) * (z1 - z0) + np.cos(delta) * (x1 - x0) + x0
        #     x1m = np.cos(-delta) * (x1 - x0) + np.sin(-delta) * (y1 - y0) + x0

        x1m -= np.min(x1m)
        # calculate local incidence angle
        inc_angle = np.gradient(x1m, z1) + self.alpha

        z1 -= z0

        # plt.figure()
        # plt.plot(z1-z0,x1m)
        #
        # plt.figure()
        # plt.plot(z1-z0, inc_angle)

        reflectivity = xraydb.mirror_reflectivity(self.material, inc_angle, E0, self.density)

        # plt.figure()
        # plt.plot(z1-z0,reflectivity)

        return z1, reflectivity, inc_angle

    def calc_ellipse(self, p, q, alpha):
        """
        Method to calculate the shape of an ellipse based on mirror specifications. See Ellipse reference documentation.
        :param p: float
            Nominal distance to source (m)
        :param q: float
            Nominal distance to focus (m)
        :param alpha: float
            Nominal angle of incidence (radians)
        :return z1: (N,) ndarray
            ellipse z-axis coordinates
        :return x1: (N,) ndarray
            mirror surface as function of z1
        :return z0: float
            z position at center of mirror (relative to ellipse center)
        :return x0: float
            x position at center of mirror (relative to ellipse center)
        :return delta: float
            angle at center of mirror relative to ellipse z-axis (radians)
        """

        # arbitrarily chosen array size
        N = 1024

        # concave elliptical mirror
        if q>=0 and p>=0:

            # calculated ellipse values
            L = np.sqrt(p ** 2 + q ** 2 + 2 * p * q * np.cos(2 * alpha))
            a2 = (p + q) ** 2 / 4  # a^2 for ellipse
            b2 = a2 - (L / 2) ** 2  # b^2 for ellipse

            # angle of incident beam
            beta = np.arcsin(np.sin(2 * alpha) * q / L)

            # mirror angle
            delta = alpha - beta

            # mirror offset from ellipse center in x
            x0 = -p * q / L * np.sin(2 * alpha)
            if p > q:
                z0 = np.sqrt(a2) * np.sqrt(1 - x0 ** 2 / b2)
            else:
                z0 = -np.sqrt(a2) * np.sqrt(1 - x0 ** 2 / b2)

            # mirror x-coordinates (taking into account small mirror angle relative to x-axis)
            z1 = np.linspace(z0 - self.length / 2 * np.cos(delta), z0 + self.length / 2 * np.cos(delta), N)
            # ellipse equation (using center of ellipse as origin)

            x1 = -np.sqrt(b2) * np.sqrt(1 - z1 ** 2 / a2) * np.sign(alpha)

            return z1, x1, z0, x0, delta

        # convex hyperbolic mirror
        elif q<0 and p>=0:
            print('hyperbolic')
            # calculated hyperbola values
            L = np.sqrt(p**2+q**2-2*np.abs(p)*np.abs(q)*np.cos(2*alpha))
            print('L %.2f' % L)
            # a2 = (p-q)**2/4
            a = -(np.abs(q) - np.abs(p))/2
            a2 = a**2
            c2 = (L/2)**2
            b2 = c2-a2
            print(b2)
            # angle of incident beam
            beta = np.arcsin(np.sin(2*alpha)*np.abs(q)/L)
            print('beta %.2e' % beta)

            # mirror angle
            delta = alpha + beta

            # mirror offset from hyperbola center in x
            x0 = -p*q/L*np.sin(2*alpha)
            if np.abs(p) > np.abs(q):
                z0 = np.sqrt(a2) * np.sqrt(1+x0**2/b2)
            else:
                z0 = -np.sqrt(a2) * np.sqrt(1+x0**2/b2)

            # mirror x-coordinates (taking into account small mirror angle relative to x-axis)
            z1 = np.linspace(z0 - self.length / 2 * np.cos(delta), z0 + self.length /2 * np.cos(delta), N)

            # hyperbola equation (using center of hyperbola as origin)
            x1 = np.sqrt(b2) * np.sqrt(z1**2 / a2 - 1) * np.sign(alpha)

            return z1, x1, z0, x0, delta

        # concave hyperbolic mirror
        elif p<0 and q>=0:
            print('hyperbolic')
            # calculated hyperbola values
            L = np.sqrt(p ** 2 + q ** 2 - 2 * np.abs(p) * np.abs(q) * np.cos(2 * alpha))
            print('L %.2f' % L)
            # a2 = (p-q)**2/4
            a = -(np.abs(q) - np.abs(p)) / 2
            a2 = a ** 2
            c2 = (L / 2) ** 2
            b2 = c2 - a2
            print(b2)
            # angle of incident beam
            beta = np.arcsin(np.sin(2 * alpha) * np.abs(q) / L)
            print('beta %.2e' % beta)

            # mirror angle
            delta = alpha + beta

            # mirror offset from hyperbola center in x
            x0 = p * q / L * np.sin(2 * alpha)
            if np.abs(p) > np.abs(q):
                z0 = -np.sqrt(a2) * np.sqrt(1 + x0 ** 2 / b2)
            else:
                z0 = np.sqrt(a2) * np.sqrt(1 + x0 ** 2 / b2)

            # mirror x-coordinates (taking into account small mirror angle relative to x-axis)
            z1 = np.linspace(z0 - self.length / 2 * np.cos(delta), z0 + self.length / 2 * np.cos(delta), N)

            # hyperbola equation (using center of hyperbola as origin)
            x1 = -np.sqrt(b2) * np.sqrt(z1 ** 2 / a2 - 1) * np.sign(alpha)

            return z1, x1, z0, x0, delta

    def ellipse_params(self, p, q, alpha):
        """
        Method to calculate the shape of an ellipse based on mirror specifications. See Ellipse reference documentation.
        :param p: float
            Nominal distance to source (m)
        :param q: float
            Nominal distance to focus (m)
        :param alpha: float
            Nominal angle of incidence (radians)
        :return z1: (N,) ndarray
            ellipse z-axis coordinates
        :return x1: (N,) ndarray
            mirror surface as function of z1
        :return z0: float
            z position at center of mirror (relative to ellipse center)
        :return x0: float
            x position at center of mirror (relative to ellipse center)
        :return delta: float
            angle at center of mirror relative to ellipse z-axis (radians)
        """

        # arbitrarily chosen array size
        N = 1024

        # concave elliptical mirror
        if q>=0 and p>=0:

            # calculated ellipse values
            L = np.sqrt(p ** 2 + q ** 2 + 2 * p * q * np.cos(2 * alpha))
            a2 = (p + q) ** 2 / 4  # a^2 for ellipse
            b2 = a2 - (L / 2) ** 2  # b^2 for ellipse

            # angle of incident beam
            beta = np.arcsin(np.sin(2 * alpha) * q / L)

            # mirror angle
            delta = alpha - beta

            # mirror offset from ellipse center in x
            x0 = -p * q / L * np.sin(2 * alpha)
            if p > q:
                z0 = np.sqrt(a2) * np.sqrt(1 - x0 ** 2 / b2)
            else:
                z0 = -np.sqrt(a2) * np.sqrt(1 - x0 ** 2 / b2)

            params = {
                'L': L,
                'a': np.sqrt(a2),
                'b': np.sqrt(b2),
                'beta': beta,
                'delta': delta,
                'x0': x0,
                'z0': z0
            }

            return params

        # convex hyperbolic mirror
        elif q<0 and p>=0:
            print('hyperbolic')
            # calculated hyperbola values
            L = np.sqrt(p**2+q**2-2*np.abs(p)*np.abs(q)*np.cos(2*alpha))
            print('L %.2f' % L)
            # a2 = (p-q)**2/4
            a = -(np.abs(q) - np.abs(p))/2
            a2 = a**2
            c2 = (L/2)**2
            b2 = c2-a2
            print(b2)
            # angle of incident beam
            beta = np.arcsin(np.sin(2*alpha)*np.abs(q)/L)
            print('beta %.2e' % beta)

            # mirror angle
            delta = alpha + beta

            # mirror offset from hyperbola center in x
            x0 = -p*q/L*np.sin(2*alpha)
            if np.abs(p) > np.abs(q):
                z0 = np.sqrt(a2) * np.sqrt(1+x0**2/b2)
            else:
                z0 = -np.sqrt(a2) * np.sqrt(1+x0**2/b2)

            params = {
                'L': L,
                'a': np.sqrt(a2),
                'b': np.sqrt(b2),
                'beta': beta,
                'delta': delta,
                'x0': x0,
                'z0': z0
            }

            return params

        # concave hyperbolic mirror
        elif p<0 and q>=0:
            print('hyperbolic')
            # calculated hyperbola values
            L = np.sqrt(p ** 2 + q ** 2 - 2 * np.abs(p) * np.abs(q) * np.cos(2 * alpha))
            print('L %.2f' % L)
            # a2 = (p-q)**2/4
            a = -(np.abs(q) - np.abs(p)) / 2
            a2 = a ** 2
            c2 = (L / 2) ** 2
            b2 = c2 - a2
            print(b2)
            # angle of incident beam
            beta = np.arcsin(np.sin(2 * alpha) * np.abs(q) / L)
            print('beta %.2e' % beta)

            # mirror angle
            delta = alpha + beta

            # mirror offset from hyperbola center in x
            x0 = p * q / L * np.sin(2 * alpha)
            if np.abs(p) > np.abs(q):
                z0 = -np.sqrt(a2) * np.sqrt(1 + x0 ** 2 / b2)
            else:
                z0 = np.sqrt(a2) * np.sqrt(1 + x0 ** 2 / b2)

            params = {
                'L': L,
                'a': np.sqrt(a2),
                'b': np.sqrt(b2),
                'beta': beta,
                'delta': delta,
                'x0': x0,
                'z0': z0
            }

            return params

    def calc_misalignment(self, beam, cz):
        """
        Method to calculate the effect of angular misalignment in terms of aberrations.
        :param beam: Beam
            Beam object input
        :return p_res: (5,) ndarray
            4th degree np.polyfit output corresonding to polynomial coefficients of effective height aberration.
        """

        # z position of upstream focus
        zs = -self.p
        # initialize x position of upstream focus (beam x- or y-coordinates)
        xs = 0

        # figure out transverse offset from upstream ellipse focus
        # This is a combination of:
        #   - beam offset (beam.cx)
        #   - beam angle multiplied by lever arm (beam.ax*zs)
        #   - mirror offset (self.dx)

        if self.orientation == 0:
            # x position of upstream focus
            xs = beam.cx + beam.ax * zs - self.dx / np.cos(self.alpha + self.delta)
            beamz = beam.zx

            cz -= self.dx / np.tan(self.total_alpha)

            # effective beam z at center of mirror
            z_eff_c = beamz - cz*np.cos(self.total_alpha)
            # effective beam angle at center of mirror
            alpha_eff_c = -beam.ax - np.arctan(-cz*np.sin(self.total_alpha)/z_eff_c)

        elif self.orientation == 1:
            xs = beam.cy + beam.ay * zs - self.dx / np.cos(self.alpha + self.delta)
            beamz = beam.zy

            cz -= self.dx / np.tan(self.total_alpha)

            # effective beam z at center of mirror
            z_eff_c = beamz - cz * np.cos(self.total_alpha)
            # effective beam angle at center of mirror
            alpha_eff_c = -beam.ay - np.arctan(-cz * np.sin(self.total_alpha) / z_eff_c)

        elif self.orientation == 2:
            xs = -beam.cx - beam.ax * zs - self.dx / np.cos(self.alpha + self.delta)
            beamz = beam.zx

            cz -= self.dx / np.tan(self.total_alpha)

            # effective beam z at center of mirror
            z_eff_c = beamz - cz * np.cos(self.total_alpha)
            # effective beam angle at center of mirror
            alpha_eff_c = beam.ax - np.arctan(-cz * np.sin(self.total_alpha) / z_eff_c)

        elif self.orientation == 3:
            xs = -beam.cy - beam.ay * zs - self.dx / np.cos(self.alpha + self.delta)
            beamz = beam.zy

            cz -= self.dx / np.tan(self.total_alpha)

            # effective beam z at center of mirror
            z_eff_c = beamz - cz * np.cos(self.total_alpha)
            # effective beam angle at center of mirror
            alpha_eff_c = beam.ay - np.arctan(-cz * np.sin(self.total_alpha) / z_eff_c)

        # calculate ellipse based on design parameters
        z1, x1, z0, x0, delta1 = self.calc_ellipse(self.p, self.q, self.alpha)

        print('z_eff: %.2f' % z_eff_c)
        alpha_total = self.alpha + self.delta + alpha_eff_c
        print('a_eff: %.2f' % alpha_total)

        # calculate ideal ellipse for this angle of incidence
        zI, xI, z0I, x0I, deltaI = self.calc_ellipse(z_eff_c, self.q, alpha_total)

        # rotate actual ellipse into mirror coordinates
        x1m = -np.sin(delta1) * (z1 - z0) + np.cos(delta1) * (x1 - x0)# + x0

        # rotate ideal ellipse into mirror coordinates
        xIm = -np.sin(deltaI) * (zI - z0I) + np.cos(deltaI) * (xI - x0I)# + x0

        # effective height error
        height_error = x1m - xIm

        # fit to a polynomial
        p_res = np.polyfit(z1 - np.mean(z1), height_error, 4)
        # print(p_res)

        return p_res

    def find_intersection(self, beam):

        ux = np.reshape(np.array([1, 0, 0]), (3, 1))
        uy = np.reshape(np.array([0, 1, 0]), (3, 1))
        uz = np.reshape(np.array([0, 0, 1]), (3, 1))

        params = self.ellipse_params(self.p, self.q, self.alpha)

        beam_center = np.array([beam.global_x, beam.global_y, beam.global_z])
        mirror_center = np.array([self.global_x, self.global_y, self.z]) + self.normal * self.dx

        # define ellipse coordinate unit vectors
        # rotation angle to rotate mirror vectors into ellipse coordinates
        # mirror is already rotated by delta when drifts are added to beamline
        ellipse_rotate = params['delta']

        re = transform.Rotation.from_rotvec(-self.sagittal * ellipse_rotate)
        Re = re.as_matrix()

        ellipse_x = np.matmul(Re, self.normal)
        ellipse_y = self.sagittal
        ellipse_z = np.matmul(Re, self.transverse)

        central_ray = np.reshape(beam.zhat, (3,1))

        coords = np.reshape(beam_center, (3,1))

        coords -= np.reshape(mirror_center, (3, 1))

        coords += np.reshape(ellipse_x * params['x0'] + ellipse_z * params['z0'], (3, 1))

        # now write beam coordinates in ellipse coordinates
        transform_matrix = np.tensordot(np.reshape([ellipse_x, ellipse_y, ellipse_z], (3, 3)),
                                        np.reshape([ux, uy, uz], (3, 3)), axes=(1, 1))
        coords_ellipse = np.tensordot(transform_matrix, coords, axes=(1, 0))

        # now write rays in ellipse coordinates
        rays_ellipse = np.tensordot(transform_matrix, central_ray, axes=(1, 0))

        a = params['a']
        b = params['b']

        if self.q>=0:
            aq = b ** 2 / a ** 2 + (rays_ellipse[0, :] / rays_ellipse[2, :]) ** 2
            bq = (-2 * coords_ellipse[2, :] * (rays_ellipse[0, :] / rays_ellipse[2, :]) ** 2 +
                  2 * coords_ellipse[0, :] * rays_ellipse[0, :] / rays_ellipse[2, :])
            cq = (coords_ellipse[2, :] ** 2 * (rays_ellipse[0, :] / rays_ellipse[2, :]) ** 2 -
                  2 * coords_ellipse[0, :] * coords_ellipse[2, :] * rays_ellipse[0, :] / rays_ellipse[2, :] +
                  coords_ellipse[0, :] ** 2 - b ** 2)
        else:
            aq = -b ** 2 / a **2 + (rays_ellipse[0,:] / rays_ellipse[2,:]) ** 2
            bq = (-2 * coords_ellipse[2,:] * (rays_ellipse[0,:]/rays_ellipse[2,:]) ** 2 +
                  2 * coords_ellipse[0,:] * rays_ellipse[0,:]/rays_ellipse[2,:])
            cq = ((coords_ellipse[2,:] * rays_ellipse[0,:]/rays_ellipse[2,:])**2 -
                  2 * coords_ellipse[0,:] * coords_ellipse[2,:] * rays_ellipse[0,:]/rays_ellipse[2,:] +
                  coords_ellipse[0,:]**2 + b ** 2)

        z_intersect = (-bq + np.sqrt(bq ** 2 - 4 * aq * cq)) / 2 / aq
        if self.q>=0:
            x_intersect = -b * np.sqrt(np.ones_like(z_intersect) - z_intersect ** 2 / a ** 2)
        else:
            x_intersect = b * np.sqrt(z_intersect**2/a**2 - np.ones_like(z_intersect))
        y_intersect = rays_ellipse[1, :] / rays_ellipse[2, :] * (z_intersect - coords_ellipse[2, :]) + coords_ellipse[1,:]

        intersect_point = np.reshape(np.array([x_intersect,y_intersect,z_intersect]), (3,1))

        inv_transform = np.linalg.inv(transform_matrix)

        # rotate into global coordinate system, but origin is still at ellipse center
        intersect_global = np.tensordot(inv_transform, intersect_point, axes=(1, 0))

        # subtract ellipse center, so that now this is relative to the mirror center
        intersect_global -= np.reshape(ellipse_x * params['x0'] + ellipse_z * params['z0'], (3, 1))

        intersect_global += np.reshape(mirror_center, (3, 1))

        return intersect_global

    def trace_surface(self, beam):

        figon = self.show_figures
        # global unit vectors
        ux = np.reshape(np.array([1,0,0]),(3,1))
        uy = np.reshape(np.array([0,1,0]),(3,1))
        uz = np.reshape(np.array([0,0,1]),(3,1))

        delta_z = self.length / 2 * 1.1

        print('ax: %.6e' % beam.ax)
        print('ay: %.6e' % beam.ay)

        # propagate beam to just upstream of mirror
        beam.beam_prop(-delta_z)
        # define mirror surface (this is in the normal ellipse coordinates)
        params = self.ellipse_params(self.p, self.q, self.alpha)

        # vector defining displacement from beam location to mirror center. This is in global coordinates
        beam_center = np.array([beam.global_x, beam.global_y, beam.global_z])
        mirror_center = np.array([self.global_x, self.global_y, self.z]) + self.normal * self.dx
        beam_to_mirror = beam_center - mirror_center

        # define ellipse coordinate unit vectors
        # rotation angle to rotate mirror vectors into ellipse coordinates
        # mirror is already rotated by delta when drifts are added to beamline. Also will
        # rotate mirror by roll when drifts are added to beamline.
        ellipse_rotate = params['delta']

        re = transform.Rotation.from_rotvec(-self.sagittal*ellipse_rotate)
        Re = re.as_matrix()

        # unit vectors for ellipse coordinates, written in global coordinates
        ellipse_x = np.matmul(Re, self.normal)
        ellipse_y = self.sagittal
        ellipse_z = np.matmul(Re, self.transverse)

        print('ellipse unit vectors')
        print(self.normal)
        print(ellipse_x)
        print(ellipse_z)

        # define beam rays up to second order (assume that linear term is not needed and is
        # already captured in the k-vector
        rays_x = beam.x/beam.zx
        rays_y = beam.y/beam.zy

        # beam coordinates in global coordinates
        coords = np.multiply.outer(beam.xhat, beam.x) + np.multiply.outer(beam.yhat, beam.y)

        # reference to global origin by adding beam global center
        coords += np.reshape(beam_center, (3, 1, 1))

        # now subtract mirror center so that beam coordinates are in global coordinates,
        # but with origin at mirror center
        coords -= np.reshape(mirror_center, (3, 1, 1))
        # now shift origin to ellipse origin. This should be general since the unit vectors
        # are defined based on mirror unit vectors
        coords += np.reshape(ellipse_x * params['x0'] + ellipse_z * params['z0'], (3, 1, 1))

        print('x0 and z0')
        print(params['x0'])
        print(params['z0'])

        # now write beam coordinates in ellipse coordinates
        # (transforming from global coordinates to ellipse coordinates)
        transform_matrix = np.tensordot(np.reshape([ellipse_x, ellipse_y, ellipse_z], (3, 3)),
                                        np.reshape([ux, uy, uz], (3, 3)), axes=(1, 1))
        coords_ellipse = np.tensordot(transform_matrix, coords, axes=(1, 0))

        # mirror vectors written in ellipse coordinates
        mirror_x_ellipse = np.tensordot(transform_matrix, np.reshape(self.normal,(3,1,1)),axes=(1,0))
        mirror_y_ellipse = np.tensordot(transform_matrix, np.reshape(self.sagittal,(3,1,1)),axes=(1,0))
        mirror_z_ellipse = np.tensordot(transform_matrix, np.reshape(self.transverse,(3,1,1)),axes=(1,0))

        # calculate z component of rays (enforcing unit vector)
        rays_z = np.sqrt(np.ones_like(rays_x) - rays_x ** 2 - rays_y ** 2)
        # ray vectors at each point in the beam
        rays = (np.multiply.outer(beam.xhat, rays_x) + np.multiply.outer(beam.zhat, rays_z)
                + np.multiply.outer(beam.yhat, rays_y))

        # normalize rays (should be redundant)
        rays = rays / np.sqrt(np.sum(rays*rays, axis=0))

        # now write rays in ellipse coordinates
        rays_ellipse = np.tensordot(transform_matrix, rays, axes=(1,0))

        # calculate ellipse for plotting purposes
        z1, x1, z0, x0, delta = self.calc_ellipse(self.p, self.q, self.alpha)

        if figon:
            plt.figure()
            plt.plot(coords_ellipse[2,:,0],coords_ellipse[0,:,0])
            plt.plot(z1, x1)
            plt.quiver(coords_ellipse[2,:,0],coords_ellipse[0,:,0],rays_ellipse[2,:,0],rays_ellipse[0,:,0])
            plt.ylim(-.5,.5)
            plt.grid()
            plt.title('incoming rays and mirror')

        # solve quadratic eqn for ellipse/line intersection
        a = params['a']
        b = params['b']
        aq = b**2/a**2 + (rays_ellipse[0,:,:]/rays_ellipse[2,:,:])**2
        bq = (-2*coords_ellipse[2,:,:]*(rays_ellipse[0,:,:]/rays_ellipse[2,:,:])**2 +
              2*coords_ellipse[0,:,:]*rays_ellipse[0,:,:]/rays_ellipse[2,:,:])
        cq = (coords_ellipse[2,:,:]**2*(rays_ellipse[0,:,:]/rays_ellipse[2,:,:])**2-
              2*coords_ellipse[0,:,:]*coords_ellipse[2,:,:]*rays_ellipse[0,:,:]/rays_ellipse[2,:,:]+
              coords_ellipse[0,:,:]**2-b**2)

        # quadratic equation
        z_intersect = (-bq+np.sqrt(bq**2-4*aq*cq))/2/aq

        # find x and y based on z
        x_intersect = -b*np.sqrt(np.ones_like(z_intersect)-z_intersect**2/a**2)
        y_intersect = (rays_ellipse[1,:,:]/rays_ellipse[2,:,:]*(z_intersect-coords_ellipse[2,:,:])
                       + coords_ellipse[1,:,:])

        Ni, Mi = np.shape(z_intersect)

        # put mirror intersection coordinates in a 3xNxM array
        intersect_coords = np.zeros((3,Ni,Mi))
        intersect_coords[0,:,:] = x_intersect
        intersect_coords[1,:,:] = y_intersect
        intersect_coords[2,:,:] = z_intersect

        # vectors pointing from beam location to mirror intersection
        i_vector = intersect_coords - coords_ellipse

        # length of each vector
        distance_1 = np.sqrt(np.sum(i_vector*i_vector,axis=0))

        # define ellipse normals along mirror surface
        ellipse_normal = np.zeros_like(rays)
        ellipse_normal[2,:,:] = -b/a**2*z_intersect*(1-z_intersect**2/a**2)**(-.5)
        ellipse_normal[0,:,:] = np.ones_like(z_intersect)

        # normalize ellipse normals
        ellipse_normal = ellipse_normal/np.sqrt(np.sum(ellipse_normal*ellipse_normal,axis=0))

        # calculate ray direction after interaction with ellipse using law of reflection
        rays_out = rays_ellipse - 2 * np.sum(rays_ellipse*ellipse_normal,axis=0) * ellipse_normal

        # now find intersection with exit plane
        # we can define this simply as having a normal vector in the direction of the central ray
        # and we will define the plane to be a distance length/2*1.1 from the intersection point of the central ray
        plane_normal = np.reshape(rays_out[:,int(beam.N/2), int(beam.M/2)],(3,1,1))
        central_point = np.reshape(intersect_coords[:,int(beam.N/2),int(beam.M/2)],(3,1,1)) + plane_normal*self.length/2*1.1

        # find z intersection with this plane
        d2 = np.sum((central_point - intersect_coords)*plane_normal,axis=0)/np.sum(rays_out*plane_normal,axis=0)
        plane_intersect = intersect_coords + rays_out*d2
        i_vector = plane_intersect - intersect_coords
        distance_2 = np.sqrt(np.sum(i_vector*i_vector,axis=0))

        if figon:
            plt.figure()
            plt.plot(coords_ellipse[2, :, 0], coords_ellipse[0, :, 0])
            plt.plot(z1, x1)
            plt.plot(z_intersect, x_intersect)
            plt.plot(plane_intersect[2,:, 0],plane_intersect[0,:, 0])
            # plt.ylim(-.5, .5)
            plt.grid()
            plt.title('entrance/exit planes, mirror intersection')

        # total distance for each beam ray
        total_distance = (distance_1+distance_2)
        #
        if figon:
            plt.figure()
            plt.plot(intersect_coords[2,:,0],distance_1)
            plt.plot(intersect_coords[2,:,0],distance_2)
            plt.plot(intersect_coords[2,:,0],distance_1+distance_2)
            plt.title('distances')

        # find location of central ray in exit plane
        origin = np.reshape(plane_intersect[:,int(beam.N/2),int(beam.M/2)],(3,1,1))

        # put beam center at origin
        shifted_plane = plane_intersect-origin

        # get final k-vector for central ray
        k_f = rays_out[:, int(beam.N / 2), int(beam.M / 2)]

        # convert to global coordinates
        k_f_global = np.tensordot(np.linalg.inv(transform_matrix), np.reshape(k_f, (3, 1, 1)), axes=(1, 0))
        k_f_global = k_f_global / np.sqrt(np.sum(np.abs(k_f_global ** 2)))
        k_f_global = k_f_global[:,0,0]

        # first rotate by the "nominal" amount
        if self.orientation==0:
            beam.rotate_nominal(delta_azimuth=2*self.alpha)
        elif self.orientation==1:
            beam.rotate_nominal(delta_elevation=2*self.alpha)
        elif self.orientation==2:
            beam.rotate_nominal(delta_azimuth=-2*self.alpha)
        elif self.orientation==3:
            beam.rotate_nominal(delta_elevation=-2*self.alpha)

        # get initial k-vector for central ray in global coordinates
        k_i = np.copy(beam.zhat)

        # find the change in the k-vector in global coordinates
        delta_k = k_f_global - k_i

        print('xhat: {}'.format(beam.xhat))
        print('yhat: {}'.format(beam.yhat))
        print('zhat: {}'.format(beam.zhat))
        print('dk: {}'.format(delta_k))

        # now make minor adjustment to k-vector based on central ray at exit plane
        # might want to do one axis at a time or change the order. Or could change the rotation
        # to rotate about the "unrotated" axes.
        delta_ax = np.arcsin(delta_k[0])
        x_sign = np.sign(np.dot(np.cross(k_i,k_f_global),beam.yhat))
        delta_ay = -np.arcsin(delta_k[1])
        y_sign = np.sign(-np.dot(np.cross(k_i,k_f_global),beam.xhat))
        beam.rotate_beam(delta_ax=x_sign*np.abs(delta_ax), delta_ay=y_sign*np.abs(delta_ay))

        # check for consistency
        print('is beam in the correct direction?')
        # print(np.arccos(np.dot(beam.zhat, k_f)))
        print(np.arccos(np.dot(beam.zhat, k_f_global)))

        # mask defining mirror acceptance
        if self.q>=0:
            mask = np.logical_and(coords_ellipse[0,:,:]>intersect_coords[0,:,:],
                                  plane_intersect[0,:,:]>intersect_coords[0,:,:])
        else:
            mask = np.logical_and(coords_ellipse[0, :,:] < intersect_coords[0, :,:],
                                  plane_intersect[0, :,:] > intersect_coords[0, :,:])

        # second order fit to ray distance
        if self.q>=0:
            mask = np.logical_and(mask, coords_ellipse[0,:,:]<0)
        else:
            mask = np.logical_and(mask, coords_ellipse[0, :,:] > 0)
<<<<<<< HEAD
        mask = np.logical_and(mask, np.abs(intersect_coords[2, :,:] - z0) < self.length / 2 * np.cos(params['delta']))
        mask = np.logical_and(mask, np.abs(intersect_coords[1,:,:]) < self.width/2)

        if self.orientation==0 or self.orientation==2:
            mask_x = np.sum(mask,axis=0)>0
            mask_y = np.sum(mask,axis=1)>0
            # p_coeff_x = Util.polyfit2d(x_eff[mask], total_distance[mask], 2, axis=1)
            # p_coeff_y = Util.polyfit2d(y_eff[mask], total_distance[mask], 2, axis=0)
            p_coeff_x = np.polyfit(x_eff[0,:][mask_x],total_distance[int(beam.N/2),:][mask_x],2)
            p_coeff_y = np.polyfit(y_eff[:,0][mask_y],total_distance[:,int(beam.M/2)][mask_y],2)
            linear = p_coeff_x[-2]
            linear_y = p_coeff_y[-2]
        else:
            mask_x = np.sum(mask, axis=1) > 0
            mask_y = np.sum(mask, axis=0) > 0
            p_coeff_x = np.polyfit(x_eff[:,0][mask_x], total_distance[:,int(beam.M/2)][mask_x], 2)
            p_coeff_y = np.polyfit(y_eff[0,:][mask_y], total_distance[int(beam.N/2),:][mask_y], 2)
            linear = p_coeff_x[-2]
            linear_y = p_coeff_y[-2]

        print('linear terms')
        print(linear)
        print(linear_y)

        # subtract best fit parabola in x-direction and best fit line in y direction
        total_distance -= np.polyval(p_coeff_x,x_eff)
        #
        # distance_interp = Util.interp_flip2d(x_out,y_eff, y_eff[mask],x_eff[mask],total_distance[mask])
=======
>>>>>>> 8afac788

        # can define mirror acceptance by taking dot product with mirror unit vectors (in ellipse coordinate system).
        # distance along length axis
        mirror_center_ellipse = np.reshape(np.array([x0,0,z0]),(3,1,1))
        d_length = np.sum((intersect_coords - mirror_center_ellipse)*np.reshape(mirror_z_ellipse,(3,1,1)),axis=0)
        # distance along width axis
        d_width = np.sum((intersect_coords - mirror_center_ellipse)*np.reshape(mirror_y_ellipse,(3,1,1)),axis=0)

        # d_length and d_width are equivalent to the mirror coordinates, these can be used for interpolating
        # the shape error
        # mirror shape error interpolation onto beam coordinates (if applicable)

        shapeInterp = np.zeros((beam.N,beam.M))

        if self.shapeError is not None:
            # get shape of shape error input
            mirror_shape = np.shape(self.shapeError)

            # assume this is the central line shaper error along the long axis if only 1D
            if np.size(mirror_shape) == 1:
                # assume this is the central line and it's the same across the mirror width
                Ms = mirror_shape[0]
                # mirror coordinates (beam coordinates)
                max_zs = self.length / 2
                max_ys = self.width / 2
                # mirror coordinates
                zs = np.linspace(-Ms / 2, Ms / 2 - 1, Ms) * max_zs / (Ms / 2 - 1)
                ys = np.linspace(-1,1,100)*max_ys

                print(np.shape(np.tile(self.shapeError,(100,1))))
                f = RectBivariateSpline(ys,zs,np.tile(self.shapeError,(100,1)))
                shapeInterp = np.reshape(f.ev(d_width.flatten(),d_length.flatten()),(beam.N, beam.M))*1e-9

                plt.figure()
                plt.imshow(shapeInterp)
            # if 2D, assume index 0 corresponds to short axis, index 1 to long axis
            else:
                # shape error array shape
                Ns = mirror_shape[0]
                Ms = mirror_shape[1]
                # mirror coordinates
                max_xs = self.length / 2
                # mirror coordinates
                zs = np.linspace(-Ms / 2, Ms / 2 - 1, Ms) * max_xs / (Ms / 2 - 1)
                max_ys = self.width / 2
                ys = np.linspace(-Ns / 2, Ns / 2 - 1, Ns) * max_ys / (Ns / 2 - 1)

                # 2D interpolation onto beam coordinates
                f = RectBivariateSpline(ys,zs,self.shapeError)
                shapeInterp = np.reshape(f.ev(d_width.flatten(),d_length.flatten()),(beam.N,beam.M))*1e-9
                # f = interpolation.interp2d(zs, ys, self.shapeError, fill_value=0)
                # shapeError2 = f(zi_1d - self.dx / np.tan(self.total_alpha), yi_1d - self.dy)

        # mask based on mirror length
        mask = np.logical_and(mask, np.abs(d_length)<self.length/2)
        # mask based on mirror width
        mask = np.logical_and(mask, np.abs(d_width)<self.width/2)

        # now write new beam coordinates in local beam coordinate system
        # (transforming from ellipse coordinates to local beam coordinates)
        transform_matrix2 = np.tensordot(np.reshape([beam.xhat,beam.yhat,beam.zhat], (3, 3)),
                                        np.reshape([ellipse_x, ellipse_y, ellipse_z], (3, 3)), axes=(1, 1))
        shifted_plane2 = np.tensordot(transform_matrix2, shifted_plane, axes=(1, 0))

        # beam's x and y coordinates in the exit beam local coordinate system
        # note these are not in general on a regularly spaced grid but are based on tracking
        # rays through the course of the reflection.
        x_eff = shifted_plane2[0,:,:]
        y_eff = shifted_plane2[1,:,:]

        # calculate desired pixel size due to expected change in beam size, and
        # define new coordinate grids to interpolate onto at beam exit plane.
        if self.orientation == 0 or self.orientation == 2:
            dx = beam.dx * (beam.zx + self.length / 2 * 1.1) / beam.zx * (self.q - self.length / 2 * 1.1) / self.q
            x_out = np.linspace(-beam.M / 2 * dx, (beam.M / 2 - 1) * dx, beam.M)
            dy = beam.dy * (beam.zy + self.length * 1.1) / beam.zy
            y_out = np.linspace(-beam.N / 2 * dy, (beam.N / 2 - 1) * dy, beam.N)
        else:
            dx = beam.dx * (beam.zx + self.length / 2 * 1.1) / beam.zx
            x_out = np.linspace(-beam.M / 2 * dx, (beam.M / 2 - 1) * dx, beam.M)
            dy = beam.dy * (beam.zy + self.length * 1.1) / beam.zy * (self.q - self.length / 2 * 1.1) / self.q
            y_out = np.linspace(-beam.N / 2 * dy, (beam.N / 2 - 1) * dy, beam.N)

        # 1D masks based on mirror acceptance, going through beam center.
        max_intensity = np.max(np.abs(beam.wave)**2)
        # mask2 = np.logical_and(mask,np.abs(beam.wave)**2>0.1*max_intensity)
        mask_x = mask[int(beam.N/2),:]>0
        mask_y = mask[:,int(beam.M/2)]>0
        # introducing weights for the polynomial fits based on beam intensity

        weight_x = (np.abs(beam.wave[int(beam.N/2),:])**2>0.1*max_intensity).astype(float)
        weight_y = (np.abs(beam.wave[:,int(beam.M/2)])**2>0.1*max_intensity).astype(float)

        # plt.figure()
        # plt.imshow((total_distance-np.mean(total_distance[mask]))*mask)
        #
        # plt.figure()
        # plt.imshow(np.abs(beam.wave)**2>0.1*max_intensity)

        incidence_angle = np.abs(np.arccos(np.sum(rays_out * ellipse_normal, axis=0)))
        glancing = np.pi / 2 - incidence_angle

        reflectivity = xraydb.mirror_reflectivity(self.material, glancing, beam.photonEnergy, self.density)

        # plt.figure()
        # plt.imshow((glancing-np.mean(glancing[mask]))*mask)

        # subtract best fit parabola in x-direction and best fit line in y direction
        # if self.orientation==0 or self.orientation==2:
        #     total_distance -= np.polyval(p_coeff_x,x_eff)# + np.polyval(p_coeff_y[:-2],y_eff)
        # else:
        #     total_distance -= np.polyval(p_coeff_y, y_eff)# + np.polyval(p_coeff_y[:-2], y_eff)
        #
        # TRY THIS OUT LATER
        # if self.orientation==0 or self.orientation==2:
        #     total_distance -= np.polyval(p_coeff_x,x_eff) + np.polyval(p_coeff_y,y_eff)
        # else:
        #     total_distance -= np.polyval(p_coeff_y, y_eff) + np.polyval(p_coeff_x, x_eff)

        points = np.zeros((np.size(x_eff[mask]),2))
        points[:,0] = x_eff[mask]
        points[:,1] = y_eff[mask]
        # xi = np.zeros((np.size(x_out),2))
        # xi[:,0] = x_out
        # xi[:,1] = y_out
        xi_0, xi_1 = np.meshgrid(x_out, y_out)
        print('attempting interpolation')
        mask2 = interpolation.griddata(points, mask[mask], (xi_0, xi_1), method='nearest',fill_value=0)
        # mask2 = fmask(x_out,y_out)
        mask2[mask2<.9] = 0
        # mask2 = mask2.astype(int)
        mask2 = mask2 > 0.5

        # interpolate intensity onto new exit plane grid
        abs_out = interpolation.griddata(points, np.abs(beam.wave[mask]), (xi_0, xi_1), fill_value=0)

        # unwrap phase of beam at input
        angle_in = unwrap_phase(np.angle(beam.wave))

        # add quadratic phase if beam is not focused since this also needs to be interpolated
        quadratic = np.zeros_like(beam.x)

        if not beam.focused_x:
            quadratic += np.pi / beam.lambda0 / beam.zx * (beam.x) ** 2
        if not beam.focused_y:
            quadratic += np.pi / beam.lambda0 / beam.zy * (beam.y) ** 2

        # add the quadratic phase to the input phase
        angle_in += quadratic

        # add phase contribution from deviations in the distance traveled by each ray
        total_phase = (angle_in + 2 * np.pi / beam.lambda0 * total_distance
                       - shapeInterp * 4*np.pi*np.sin(self.alpha) / beam.lambda0)

        # get polynomial fits based on new coordinates
        p_coeff_x = np.polyfit(x_eff[int(beam.N/2),:][mask_x], total_phase[int(beam.N/2),:][mask_x], 2,
                               w=weight_x[mask_x])

        p_coeff_y = np.polyfit(y_eff[:,int(beam.M/2)][mask_y], total_phase[:,int(beam.M/2)][mask_y], 2,
                               w=weight_y[mask_y])

        # calculate effective distance to focus based on total phase
        z_2 = np.pi / beam.lambda0 / p_coeff_x[-3]
        z_2_y = np.pi / beam.lambda0 / p_coeff_y[-3]

        # add this to what was already subtracted (might be able to do this in one step)
        # z_total_x = 1 / (1 / z_out_x + 1 / z_2)
        # z_total_y = 1 / (1 / z_out_y + 1 / z_2_y)
        z_total_x = z_2
        z_total_y = z_2_y
        print('new z: %.6f' % z_total_x)
        print('new z y: %.6f' % z_total_y)

        # calculate residual linear phase terms
        # linear += p_coeff_x[-2] * beam.lambda0/2/np.pi
        # linear_y += p_coeff_y[-2] * beam.lambda0/2/np.pi
        linear = p_coeff_x[-2] * beam.lambda0 / 2 / np.pi
        linear_y = p_coeff_y[-2] * beam.lambda0/2/np.pi

<<<<<<< HEAD
        total_phase -= np.polyval(p_coeff_x[-2:], x_eff)
=======
        print(linear)
        print(linear_y)
>>>>>>> 8afac788

        # subtract linear terms since this should be taken care of based on central ray direction
        # Now this is being done in both tangential and sagittal directions, and we compensate with
        # a change in beam k-vector direction.
        total_phase -= np.polyval(p_coeff_x[-2:], x_eff) + np.polyval(p_coeff_y[-2:], y_eff)

        # sutbtract off quadratic phase term if the beam is not focused
        if not beam.focused_x:
            total_phase -= np.polyval([p_coeff_x[-3], 0, 0], x_eff)
        if not beam.focused_y:
            total_phase -= np.polyval([p_coeff_y[-3], 0, 0], y_eff)

        # interpolate the phase onto the exit plane grid
        points = np.zeros((np.size(x_eff), 2))
        points[:, 0] = x_eff.flatten()
        points[:, 1] = y_eff.flatten()
        phase_interp = interpolation.griddata(points, total_phase.flatten(), (xi_0, xi_1), fill_value=0)

        # interpolate the reflectivity onto the exit plane grid
        reflectivity_interp = interpolation.griddata(points, reflectivity.flatten(), (xi_0, xi_1), fill_value=0)

        # update beam complex amplitude using what has been interpolated onto the new grid
        beam.wave = abs_out * np.exp(1j * phase_interp)
        # multiply by reflectivity if this is being used
        if self.use_reflectivity:
            beam.wave *= np.sqrt(reflectivity_interp)
        # multiply by mirror aperture that has been interpolated onto the exit plane grid
        beam.wave *= mask2

        if figon:
            plt.figure()
            plt.imshow(np.abs(beam.wave))

        ax0 = np.copy(beam.ax)
        ay0 = np.copy(beam.ay)

        # figure out where the beam is in global coordinates
        # change in angle
<<<<<<< HEAD
        if self.orientation==0 or self.orientation==2:
            k_i = rays_ellipse[:,int(beam.N/2),int(beam.M/2)]
            k_f = rays_out[:,int(beam.N/2),int(beam.M/2)]

            # find component of k_i and k_f along the sagittal direction
            k_i_s = np.copy(k_i)
            k_i_s[0] = 0
            k_i_s[2] = 0
            k_f_s = np.copy(k_f)
            k_f_s[0] = 0
            k_f_s[2] = 0

            # find component of k_i and k_f along the normal direction
            k_i_n = np.copy(k_i)
            k_i_n[1] = 0
            k_i_n[2] = 0
            k_f_n = np.copy(k_f)
            k_f_n[1] = 0
            k_f_n[2] = 0

            print(k_i-k_i_s)
            print(k_f-k_f_s)
            print(k_i-k_i_n)
            print(k_f-k_f_n)

            k_f_global = np.tensordot(np.linalg.inv(transform_matrix), np.reshape(k_f,(3,1,1)), axes=(1,0))
            # delta_theta = np.arccos(np.dot(k_i-k_i_s, k_f-k_f_s)
            #                         /np.sqrt(np.abs(np.sum((k_i-k_i_s)**2))*np.abs(np.sum((k_f-k_f_s)**2))))
            delta_theta = np.arccos(np.dot(k_i,k_f))
            delta_roll = np.arccos(np.dot(k_i-k_i_n, k_f-k_f_n)
                                   /np.sqrt(np.abs(np.sum((k_i-k_i_n)**2))*np.abs(np.sum((k_f-k_f_n)**2))))
            nominal_incidence = params['beta'] - ellipse_normal[2,int(beam.N/2),int(beam.M/2)]
            delta_ax = delta_theta - 2 * nominal_incidence + linear
            delta_ax = delta_theta - 2*self.alpha - linear
            delta_ay = delta_roll#-linear_y
            print(delta_theta)
            print(beam.ax)
            print(delta_ax)
            print(delta_ay)
            if self.orientation==0:
                beam.rotate_nominal(delta_azimuth=2*self.alpha)
                beam.rotate_beam(delta_ax=delta_ax)
            else:
                beam.rotate_nominal(delta_azimuth=-2*self.alpha)
                beam.rotate_beam(delta_ax=-delta_ax)

            # delta_cx = (beam.ax - (-ax0))*self.length/2*1.1
            print(beam.ax)
            delta_cx = ax0 * self.length / 2 * 1.1
            delta_cx += beam.ax * self.length / 2 * 1.1
            delta_cx += 2*np.dot(self.normal,beam.xhat) * self.dx
            print('change in beam center')
            print(delta_cx)
            # beam.cx = -beam.cx + delta_cx
            # print(beam.cx)
            print(np.shape(x_out))
            print(np.shape(y_out))

            x_out, y_out = np.meshgrid(x_out, y_out)
            beam.x = x_out
            beam.y = y_out

            beam.new_fx()

            # print('is beam in the correct direction?')
            # print(np.arccos(np.dot(beam.zhat, k_f)))
            # print(np.arccos(np.dot(beam.zhat, k_f_global[:,0,0])))
            # print(params['beta'])
            # print(k_f)
            # print(k_f_global)

            beam.wave = wave
            # print(np.arccos(np.dot(beam.zhat,np.matmul(np.linalg.inv(transform_matrix),np.reshape(k_f,(3,1))))))
        else:
            k_i = rays_ellipse[:, int(beam.N / 2),int(beam.M/2)]
            k_f = rays_out[:, int(beam.N / 2),int(beam.M/2)]

            # find component of k_i and k_f along the sagittal direction
            k_i_s = np.copy(k_i)
            k_i_s[0] = 0
            k_i_s[2] = 0
            k_f_s = np.copy(k_f)
            k_f_s[0] = 0
            k_f_s[2] = 0

            # find component of k_i and k_f along the normal direction
            k_i_n = np.copy(k_i)
            k_i_n[1] = 0
            k_i_n[2] = 0
            k_f_n = np.copy(k_f)
            k_f_n[1] = 0
            k_f_n[2] = 0

            k_f_global = np.tensordot(np.linalg.inv(transform_matrix), np.reshape(k_f, (3, 1,1)), axes=(1, 0))
            # delta_theta = np.arccos(np.dot(k_i - k_i_s, k_f - k_f_s)
            #                         / np.sqrt(np.abs(np.sum((k_i - k_i_s) ** 2)) * np.abs(np.sum((k_f - k_f_s) ** 2))))
            delta_theta = np.arccos(np.dot(k_i, k_f))
            delta_roll = np.arccos(np.dot(k_i - k_i_n, k_f - k_f_n)
                                   / np.sqrt(np.abs(np.sum((k_i - k_i_n) ** 2)) * np.abs(np.sum((k_f - k_f_n) ** 2))))
            nominal_incidence = params['beta'] - ellipse_normal[2, int(beam.N / 2),int(beam.M/2)]
            delta_ay = delta_theta - 2 * nominal_incidence + linear
            delta_ay = delta_theta - 2 * self.alpha - linear
            delta_ax = delta_roll#-linear_y
            print(beam.ay)
            # print(beam.cy)
            print(delta_ay)

            if self.orientation == 1:
                beam.rotate_nominal(delta_elevation=2 * self.alpha)
                beam.rotate_beam(delta_ay=delta_ay)
            else:
                beam.rotate_nominal(delta_elevation=-2 * self.alpha)
                beam.rotate_beam(delta_ay=-delta_ay)
            print(beam.ay)
            # delta_cx = (beam.ax - (-ax0))*self.length/2*1.1
            # cy1 = beam.cy + ay0 * delta_z
            # cy2 = -cy1 + beam.ay * delta_z

            delta_cy = ay0 * self.length / 2 * 1.1
            delta_cy += beam.ay * self.length / 2 * 1.1
            delta_cy += 2 * np.dot(self.normal, beam.yhat) * self.dy
            print('change in beam center')
            # beam.cy = 2 * np.dot(self.normal, beam.yhat) * self.dx + cy2
            print(delta_cy)
            # beam.cy = -beam.cy + delta_cy
            print(beam.cy)
            y_out, x_out = np.meshgrid(y_out, x_out)
            beam.y = x_out
            beam.x = y_out

            beam.new_fx()

            # print('is beam in the correct direction?')
            # print(np.arccos(np.dot(beam.zhat, k_f)))
            # print(np.arccos(np.dot(beam.zhat, k_f_global[:, 0, 0])))
            # print(params['beta'])
            # print(k_f)
            # print(k_f_global)

            ## might be an issue here...
            if self.orientation==1:
                beam.wave = np.rot90(wave)
            else:
                beam.wave = np.rot90(wave,3)
=======
        k_i = rays_ellipse[:, int(beam.N / 2), int(beam.M / 2)]
        k_f = rays_out[:, int(beam.N / 2), int(beam.M / 2)]

        k_f_global = np.tensordot(np.linalg.inv(transform_matrix), np.reshape(k_f, (3, 1, 1)), axes=(1, 0))
        k_f_global = k_f_global / np.sqrt(np.sum(np.abs(k_f_global ** 2)))

        # compensate for removing linear phase by adjusting beam k-vector
        beam.rotate_beam(delta_ax=linear)
        beam.rotate_beam(delta_ay=linear_y)

        print(beam.ax)
        delta_cx = ax0 * self.length / 2 * 1.1
        delta_cx += beam.ax * self.length / 2 * 1.1
        delta_cx += 2 * np.dot(self.normal, beam.xhat) * self.dx
        print('change in beam center')
        print(delta_cx)
        # beam.cx = -beam.cx + delta_cx
        # print(beam.cx)

        x_out, y_out = np.meshgrid(x_out, y_out)
        beam.x = x_out
        beam.y = y_out

        beam.new_fx()

        print('is beam in the correct direction?')
        print(np.arccos(np.dot(beam.zhat, k_f)))
        print(np.arccos(np.dot(beam.zhat, k_f_global[:, 0, 0])))
        print(params['beta'])
        print(k_f)
        print(k_f_global)
>>>>>>> 8afac788

        # now figure out global coordinates
        # get back into global coordinates using inverse of transformation matrix, just looking at central ray
        inv_transform = np.linalg.inv(transform_matrix)

        # rotate into global coordinate system, but origin is still at ellipse center
        origin_global = np.tensordot(inv_transform, origin, axes=(1,0))

        # subtract ellipse center, so that now this is relative to the mirror center
        origin_global -= np.reshape(ellipse_x * params['x0'] + ellipse_z * params['z0'], (3, 1, 1))

        # now add the mirror center in global coordinates, so that this should be the beam location
        # in global coordinates
        origin_global += np.reshape(mirror_center, (3, 1, 1))
        # origin_global -= np.reshape(self.normal*dx,(3,1))
        print(origin_global)
        # now shift origin to ellipse origin

        beam.global_x = origin_global[0,0,0]
        beam.global_y = origin_global[1,0,0]
        beam.global_z = origin_global[2,0,0]

        # account for coordinate scaling and/or changes to Rayleigh range,
        # whether beam is classified as focused or not.
        beam.change_z(new_zx=z_total_x,new_zy=z_total_y)

        beam.new_fx()
        print('global_x: %.2f' % beam.global_x)
        print('global_y: %.2f' % beam.global_y)
        print('global_z: %.2f' % beam.global_z)

        print(np.shape(beam.x))
        print(np.shape(beam.y))

        # get angle to rotate beam
        if self.orientation==0:
            cross = np.cross(beam.yhat,self.sagittal)
            sign = np.sign(np.dot(cross,self.transverse))

        elif self.orientation==1:
            cross = -np.cross(beam.xhat,self.sagittal)
            sign = np.sign(np.dot(cross,self.transverse))
        elif self.orientation==2:
            cross = -np.cross(beam.yhat,self.sagittal)
            sign = np.sign(np.dot(cross,self.transverse))
        else:
            cross = np.cross(beam.xhat,self.sagittal)
            sign = np.sign(np.dot(cross,self.transverse))

        roll = sign * np.sqrt(np.sum(cross) ** 2) * self.transverse
        beam.xhat,beam.yhat,beam.zhat = Util.general_3d_rotation(beam.xhat,beam.yhat,beam.zhat,2*roll)

        print('is beam in the correct direction?')
        print('zhat: {}'.format(beam.zhat))
        print('kfg: {}'.format(k_f_global[:, 0, 0]))
        print(np.arccos(np.dot(beam.zhat, k_f_global[:, 0, 0])))

    def reflect(self, beam):
        """
        Method to imprint a phase/amplitude onto the beam related to the effect of a (possibly misaligned) elliptical
        KB mirror.
        :param beam: Beam
            Beam object to be reflected. Object is modified by this function.
        :return: None
        """

        # initialize phase contributions
        high_order = np.zeros_like(beam.x)
        quadratic = 0
        linear = 0

        # initialize some other arrays
        zi = np.zeros_like(beam.x)
        yi = np.zeros_like(beam.x)
        zi_1d = np.zeros(0)
        yi_1d = np.zeros(0)
        k_ix = 0
        k_iy = 0
        k_iz = 0
        cz = 0
        cy = 0

        # actual angle of incidence
        self.total_alpha = self.alpha + self.delta

        shapeError2 = np.zeros_like(beam.x)

        # check distance to beam focus
        self.projectWidth = np.abs(self.length * (self.alpha + self.delta))

        # figure out outgoing k-vector based on incident beam and mirror orientation
        if self.orientation == 0:

            # small change to total angle of incidence
            self.total_alpha += -beam.ax

            k_ix = -np.sin(self.alpha - beam.ax)
            k_iy = np.sin(beam.ay)
            k_iz = np.sqrt(1 - k_ix ** 2 - k_iy ** 2)

            # coordinate mapping for interpolation
            zi = beam.x / np.sin(self.total_alpha)
            zi_1d = zi[0, :]
            cz = beam.cx / np.sin(self.total_alpha)
            yi = beam.y
            yi_1d = yi[:, 0]
            cy = beam.cy
            beamz = beam.zx

        elif self.orientation == 1:

            # small change to total angle of incidence
            self.total_alpha += -beam.ay
            k_ix = -np.sin(self.alpha - beam.ay)
            k_iy = -np.sin(beam.ax)
            k_iz = np.sqrt(1 - k_ix ** 2 - k_iy ** 2)

            # coordinate mapping for interpolation
            zi = beam.y / np.sin(self.total_alpha)
            zi_1d = zi[:, 0]
            cz = beam.cy / np.sin(self.total_alpha)
            yi = -beam.x
            yi_1d = yi[0, :]
            cy = -beam.cx
            beamz = beam.zy

        elif self.orientation == 2:

            # small change to total angle of incidence
            self.total_alpha += beam.ax

            k_ix = -np.sin(self.alpha + beam.ax)
            k_iy = -np.sin(beam.ay)
            k_iz = np.sqrt(1 - k_ix ** 2 - k_iy ** 2)

            # coordinate mapping for interpolation
            zi = -beam.x / np.sin(self.total_alpha)
            zi_1d = zi[0, :]
            cz = -beam.cx / np.sin(self.total_alpha)
            yi = -beam.y
            yi_1d = yi[:, 0]
            cy = -beam.cy
            beamz = beam.zx

        elif self.orientation == 3:

            # small change to total angle of incidence
            self.total_alpha += beam.ay

            k_ix = -np.sin(self.alpha + beam.ay)
            k_iy = beam.ax
            k_iz = np.sqrt(1 - k_ix ** 2 - k_iy ** 2)

            # coordinate mapping for interpolation
            zi = -beam.y / np.sin(self.total_alpha)
            zi_1d = zi[:, 0]
            cz = -beam.cy / np.sin(self.total_alpha)
            yi = beam.x
            yi_1d = yi[0, :]
            cy = beam.cx
            beamz = beam.zy

        k_i = np.array([k_ix, k_iy, k_iz])
        delta_k = self.rotation(k_i)

        # mirror shape error interpolation onto beam coordinates (if applicable)
        if self.shapeError is not None:
            # get shape of shape error input
            mirror_shape = np.shape(self.shapeError)

            # assume this is the central line shaper error along the long axis if only 1D
            if np.size(mirror_shape) == 1:
                # assume this is the central line and it's the same across the mirror width
                Ms = mirror_shape[0]
                # mirror coordinates (beam coordinates)
                max_zs = self.length / 2
                # mirror coordinates
                zs = np.linspace(-Ms / 2, Ms / 2 - 1, Ms) * max_zs / (Ms / 2 - 1)
                # 1D interpolation onto beam coordinates
                central_line = np.interp(zi_1d - self.dx / np.tan(self.total_alpha), zs, self.shapeError)
                # tile onto mirror short axis direction
                shapeError2 = np.tile(central_line, (np.size(yi_1d), 1))
            # if 2D, assume index 0 corresponds to short axis, index 1 to long axis
            else:
                # shape error array shape
                Ns = mirror_shape[0]
                Ms = mirror_shape[1]
                # mirror coordinates
                max_xs = self.length / 2
                # mirror coordinates
                zs = np.linspace(-Ms / 2, Ms / 2 - 1, Ms) * max_xs / (Ms / 2 - 1)
                max_ys = self.width / 2
                ys = np.linspace(-Ns / 2, Ns / 2 - 1, Ns) * max_ys / (Ns / 2 - 1)

                # 2D interpolation onto beam coordinates
                f = interpolation.interp2d(zs, ys, self.shapeError, fill_value=0)
                shapeError2 = f(zi_1d - self.dx / np.tan(self.total_alpha), yi_1d - self.dy)

        # figure out aperturing due to mirror's finite size
        z_mask = (np.abs(zi - self.dx / np.tan(self.total_alpha)) < self.length / 2).astype(float)
        y_mask = (np.abs(yi - self.dy) < self.width / 2).astype(float)

        mirror = z_mask * y_mask
        # self.misalign = self.delta * self.beamx / self.alpha

        # calculate effect of ellipse misalignment
        p_misalign = self.calc_misalignment(beam, cz)

        # apply benders
        bend_coeff = self.bend(cz)

        # sum up coefficients from misalignment and bending
        coeff_total = Util.combine_coeff(p_misalign, bend_coeff)

        # offset along mirror z-axis
        offset = cz - self.dx / np.tan(self.total_alpha)

        # get coefficients centered about beam center instead of mirror center
        p_recentered = Util.recenter_coeff(coeff_total, offset)

        # get polynomial order
        M_poly = np.size(coeff_total) - 1

        # calculate contributions to high order error
        total_error = shapeError2 * 1e-9 + Util.polyval_high_order(p_recentered, zi - cz)

        # calculate effect on high order phase for glancing incidence mirror
        phase = -total_error * 4 * np.pi * np.sin(self.total_alpha) / beam.lambda0

        # add phase to high_order
        high_order += phase

        # scaling between mirror z-axis and new beam coordinates
        scale = np.sin(self.total_alpha)

        # scale the offset
        offset_scaled = offset * scale

        # for low orders change coordinates into reflected coordinates
        p_scaled = Util.poly_change_coords(coeff_total, scale)

        # multiply by -2 sin(alpha) to get total path length change
        p_scaled *= -2 * np.sin(self.total_alpha)

        # Add normal 2nd order phase to p_scaled
        # p_scaled[-3] += -1 / (2 * self.p) - 1 / (2 * self.q)

        p_scaled[-3] += (-1 / (2 * (beamz))
                         - 1 / (2 * (self.q - cz * np.cos(self.total_alpha))))

        # account for decentering
        p_scaled = Util.recenter_coeff(p_scaled, offset_scaled)

        # now add in normal focusing contribution to phase
        # factor out pi/lambda for quadratic term (so equal to 1/z)
        quadratic += 2 * p_scaled[-3]

        # factor out 2pi/lambda for linear term (so equal to change in propagation angle)
        linear += p_scaled[-2]

        self.trace_surface(beam)
        beam.beam_prop(-self.length / 2 * 1.1)

        print('x')
        print(beam.global_x)
        print('y')
        print(beam.global_y)
        print('z')
        print(beam.global_z)

        return


class Mono:
    """
    Class for representing the NEH 2.2 monochromator. This is a CFF monochromator using a pre-mirror.

    Attributes
    ----------
    name: str
        Name of the monochromator
    m2: FlatMirror
        Monochromator pre-mirror
    grating: Grating
        Monochromator grating
    yag: PPM
        Monochromator profile monitor for centering the beam on the grating
    delta: float
        Angle to rotate grating, with corresponding pre-mirror rotation to maintain CFF (radians)
    f: float
        Monochromator "focal length" (distance from grating to exit slits in meters)
    cff: float
        constant fixed-focus parameter (ratio of sin(beta)/sin(alpha) where beta is the glancing diffraction angle
        and alpha is the glancing incidence angle).
    e0: float
        photon energy that monochromator is aligned for (eV)
    m_ref: float
        reference pre-mirror angle of incidence when beam is centered on pre-mirror
    alpha_ref: float
        reference grating angle of incidence
    beta_ref: float
        reference grating diffraction angle
    energy_ref: float
        reference energy for this CFF ratio
    delta_mirror: float
        angular adjustment of the pre-mirror to compensate for adjustment of the grating
    z: float
        position along the beamline of the monochromator (taken as pre-mirror position)
    """

    def __init__(self, name, M2=None, grating=None, YAG=None, CFF=3, delta=0, f=None, E0=1150):
        """
        Monochromator initialization
        :param name: str
            Name of the monochromator
        :param M2: FlatMirror
            Monochromator pre-mirror
        :param grating: Grating
            Monochromator grating
        :param YAG: PPM
            Monochromator profile monitor for centering the beam on the grating
        :param CFF: float
            constant fixed-focus parameter (ratio of sin(beta)/sin(alpha) where beta is the glancing diffraction angle
            and alpha is the glancing incidence angle).
        :param delta: float
            Angle to rotate grating, with corresponding pre-mirror rotation to maintain CFF (radians)
        :param f: float
            Monochromator "focal length" (distance from grating to exit slits in meters)
        :param E0: float
            photon energy that monochromator is aligned for (eV)
        """
        # set attributes
        self.name = name
        self.m2 = M2
        self.grating = grating
        self.yag = YAG
        self.delta = delta
        self.f = f
        self.cff = CFF
        self.grating.z = self.m2.z + .68
        self.e0 = E0

        # set grating focal length
        self.grating.f = self.f
        # set grating energy
        self.grating.lambda0 = 1239.8/E0*1e-9

        # calculate some reference angles
        self.m_ref = np.arctan(.012 / .68) / 2
        self.alpha_ref = (85.52e-3 - 2 * self.m_ref) / (self.cff + 1)
        self.beta_ref = self.cff * self.alpha_ref

        # calculate reference energy
        lambda1 = np.cos(self.alpha_ref) - np.cos(np.arcsin(self.cff * np.sin(self.alpha_ref))) / self.grating.n0
        self.energy_ref = 1239.8 / (lambda1 * 1e9)

        # set pre-mirror alpha (angle of incidence when beam is centered on pre-mirror)
        self.m2.alpha = self.m_ref

        # calculate grating angle of incidence and diffraction angle for energy E0
        alpha0 = self.calc_alpha()
        beta0 = self.calc_beta(alpha0)

        # actual pre-mirror angle of incidence based on grating orientation
        mirror0 = (85.52e-3 - alpha0 - beta0) / 2.

        # deviation of pre-mirror angle from reference angle
        delta_mirror = mirror0 - self.m_ref

        # further adjustment to pre-mirror if grating angle is adjusted
        self.delta_mirror = self.delta * (1 + 1 / self.cff) / 2

        # pre-mirror distance adjustment
        self.m2.z = self.m2.z + .006 * (self.delta_mirror + delta_mirror) - .68 * (
                np.cos(self.delta_mirror + delta_mirror) - 1)
        # pre-mirror x-axis position adjustment
        self.m2.dx = self.m2.dx - .68 * (self.delta_mirror + delta_mirror) - .006 * (
                np.cos(self.delta_mirror + delta_mirror) - 1)
        # pre-mirror angle adjustment
        self.m2.delta = self.delta_mirror + delta_mirror
        # grating angle of incidence
        self.grating.alpha = alpha0 + self.delta - self.delta_mirror * 2
        # grating diffraction angle
        self.grating.beta0 = beta0 - self.delta

        # set monochromator z-position to pre-mirror z-position
        self.z = self.m2.z

        self.elevation = 0
        self.azimuth = 0

    def calc_alpha(self):
        """
        Method to calculate grating angle of incidence for a given photon energy and CFF
        :return alpha0: float
            grating angle of incidence (radians)
        """
        # generate an array of equally spaced angles covering the full range
        alpha = np.linspace(.001, .05, 1000)
        # calculate corresponding wavelength
        lambda1 = (np.cos(alpha) - np.cos(np.arcsin(self.cff * np.sin(alpha)))) / self.grating.n0
        # convert to photon energy (eV)
        energy1 = 1239.8 / (lambda1 * 1e9)

        # interpolate to find the proper angle for this energy
        alpha0 = Util.interp_flip(self.e0, energy1, alpha)
        return alpha0

    def calc_beta(self, alpha):
        """
        Method to calculate diffraction angle based on grating parameters and incidence angle
        :param alpha: float
            grating glancing angle of incidence (radians)
        :return beta: float
            grating glancing diffraction angle (radians)
        """
        # calculate wavelength
        lambda0 = 1239.8 / self.e0 * 1e-9
        # calculate diffraction angle based on grating equation
        beta = np.arccos(np.cos(alpha) - self.grating.n0 * lambda0)
        return beta

    def calc_reference(self):
        """
        Method to set some references
        :return: None
        """
        self.m_ref = np.arctan(.012 / .68) / 2
        self.alpha_ref = (85.52e-3 - 2 * self.m_ref) / (self.cff + 1)
        self.beta_ref = self.cff * self.alpha_ref

        lambda1 = np.cos(self.alpha_ref) - np.cos(np.arcsin(self.cff * np.sin(self.alpha_ref))) / self.grating.n0
        self.energy_ref = 1239.8 / (lambda1 * 1e9)

    def propagate(self, beam):
        """
        Method to propagate the beam through the monochromator
        :param beam: Beam
            Beam object to propagate through. Object is modified.
        :return: None
        """
        # ------ Something to check, seems like this was double-counting some distance since we already set
        # ------ monochromator z to adjusted pre-mirror z. Maybe this will fix discrepancy with M1K1 q value
        # ------ with Shadow....
        # propagate additional distance to pre-mirror
        # beam.beam_prop(.006 * self.delta_mirror)
        ##########################################

        # reflect beam from pre-mirror
        self.m2.propagate(beam)
        # self.YAG.propagate(beam)
        # propagate from pre-mirror to grating
        beam.beam_prop(self.grating.z - self.m2.z)

        # calculate profile on monochromator YAG
        self.yag.propagate(beam)
        # adjust beam angle to prepare for grating orientation
        beam.ay -= 2 * self.m2.delta
        # propagate beam through grating
        self.grating.propagate(beam)


class Grating(Mirror):
    """
    Class for representing planar VLS gratings operating at glancing incidence angle

    Attributes
    ----------
    name: str
        device name (e.g. MR3K1)
    length: float
        grating length along z-axis
    width: float
        grating width along y-axis
    N0: float
        grating periodicity (lines/m)
    N1: float
        grating second order (lines/m^2)
    N2: float
        grating third order (lines/m^3)
    alpha: float
        grating angle of incidence (radians)
    delta: float
        adjustment to grating angle of incidence (rotation about y-axis)
    roll: float
        rotation about z-axis
    yaw: float
        rotation about x-axis
    orientation: int
        grating orientation: 0, 1, 2, or 3. See Figure 1 in documentation
    z: float
        z position along beamline (m)
    dx: float
        Shift of the mirror normal to the mirror surface (meters)
    dy: float
        Shift of the mirror parallel to the mirror Y-axis (meters)
    beta0: float
        glancing diffraction angle (radians)
    order: int
        diffraction order: 0 or 1
    f: float
        grating "focal length" (distance from grating to desired focus)
    """

    def __init__(self, name, N0=300, N1=None, N2=None, beta0=None, f=None, order=1, lambda0=None, **kwargs):
        """
        Initialize grating object
        :param name: str
            device name (e.g. MR3K1)
        :param N0: float
            grating periodicity (lines/mm)
        :param N1: float
            grating first order (lines/mm^2)
        :param N2: float
            grating second order (lines/mm^3)
        :param beta0: float
            glancing diffraction angle (radians)
        :param f: float
            grating "focal length" (distance from grating to desired focus)
        :param lambda0: float
            wavelength grating is aligned for
        :param order: int
            diffraction order: 0 or 1
        :param kwargs: any of the following: length, width, alpha, z, orientation, shapeError, delta,
                                  dx, dy, roll, yaw, motor_list
            See class attributes for kwargs descriptions of the same name
        """
        super().__init__(name, **kwargs)

        # convert from mm to m
        self.n0 = N0 * 1e3
        self.n1 = N1 * 1e6
        self.n2 = N2 * 1e9

        # set some more attributes
        self.order = order
        self.beta0 = beta0
        self.f = f
        self.lambda0 = lambda0

    def rotation_grating(self, k_i, lambda1):
        """
        Method to calculate output k-vector based on grating orientation
        :param k_i: (3,) ndarray
            initial k-vector in grating coordinates
        :param lambda0: float
            beam wavelength
        :return delta_k: (3,) ndarray
            change in outgoing k-vector (k_f - k_f0)
        """

        # figure out mirror vectors:
        mirror_x0 = np.array([1, 0, 0], dtype=float)
        mirror_y0 = np.array([0, 1, 0], dtype=float)
        mirror_z0 = np.array([0, 0, 1], dtype=float)
        grating_vector = np.array([0, 0, 1], dtype=float)

        r1 = transform.Rotation.from_rotvec(mirror_y0 * self.delta)
        Ry = r1.as_matrix()
        mirror_x = np.matmul(Ry, mirror_x0)
        mirror_y = np.matmul(Ry, mirror_y0)
        mirror_z = np.matmul(Ry, mirror_z0)
        grating_vector = np.matmul(Ry, grating_vector)

        r2 = transform.Rotation.from_rotvec(mirror_z * self.roll)
        Rz = r2.as_matrix()
        mirror_x = np.matmul(Rz, mirror_x)
        mirror_y = np.matmul(Rz, mirror_y)
        mirror_z = np.matmul(Rz, mirror_z)
        grating_vector = np.matmul(Rz, grating_vector)

        r3 = transform.Rotation.from_rotvec(mirror_x * self.yaw)
        Rx = r3.as_matrix()
        mirror_x = np.matmul(Rx, mirror_x)
        mirror_y = np.matmul(Rx, mirror_y)
        mirror_z = np.matmul(Rx, mirror_z)
        grating_vector = np.matmul(Rx, grating_vector)

        # print(mirror_x)
        # print(mirror_y)
        # print(mirror_z)

        # normal case when incoming beam has correct incidence angle (at beam center)
        k_ix_norm = -np.sin(self.alpha)
        k_iy_norm = 0
        k_iz_norm = np.cos(self.alpha)
        k_i_norm = np.array([k_ix_norm, k_iy_norm, k_iz_norm])

        # figure out k_f in "normal case"
        k_f_y = np.dot(k_i_norm, mirror_y0) * mirror_y0  # should be 0
        k_f_z = np.dot(k_i_norm, mirror_z0) * mirror_z0 - self.n0 * self.lambda0 * mirror_z0
        k_f_x = np.sqrt(1 - np.dot(k_f_y, k_f_y) - np.dot(k_f_z, k_f_z)) * mirror_x0
        k_f_normal = k_f_x + k_f_y + k_f_z  # should be same as k_i except x component changed sign

        # get component of k_i in direction of grating vector
        k_i_grating = np.dot(k_i, grating_vector)

        # component of k_f in direction of grating vector
        cos_beta = k_i_grating - self.n0 * lambda1

        # figure out the rest of k_f
        # component of k_i that is perpendicular to grating vector (but in plane) stays the same
        # (this is in the direction of mirror_y)
        k_i_y = np.dot(k_i, mirror_y)

        # component of k_f in direction of grating axis (mirror z-axis)
        k_f_g = cos_beta * grating_vector
        # print(np.dot(k_f_g, k_f_g))
        # component of k_f in direction of mirror y-axis
        k_f_perp = k_i_y * mirror_y
        # print(np.dot(k_f_perp, k_f_perp))
        # component of k_f in direction of mirror x-axis (by conservation of momentum
        k_f_x = np.sqrt(1 - np.dot(k_f_g, k_f_g) - np.dot(k_f_perp, k_f_perp)) * mirror_x

        # add up all components
        k_f = k_f_g + k_f_perp + k_f_x

        # calculate difference between outgoing k-vector and the k-vector in absence of grating rotations
        delta_k = k_f - k_f_normal

        return delta_k, k_f

    def propagate(self, beam):
        """
        Method that overrides Mirror class propagation
        :param beam: Beam
            Beam object to diffract from grating. Modified by this function.
        :return: None
        """
        # if we're operating in zero order, just acts like a mirror
        # if self.order == 0:
        #     self.reflect(beam)
        # # if we're in first order, calculate diffraction
        # elif self.order == 1:
        #     self.diffract(beam)

        self.trace_surface(beam)
        beam.beam_prop(-self.length / 2 * 1.1)

    def trace_surface(self, beam):

        figon = self.show_figures
        # global unit vectors
        ux = np.reshape(np.array([1,0,0]),(3,1))
        uy = np.reshape(np.array([0,1,0]),(3,1))
        uz = np.reshape(np.array([0,0,1]),(3,1))

        delta_z = self.length / 2 * 1.1

        print('ax: %.6e' % beam.ax)
        print('ay: %.6e' % beam.ay)

        # propagate beam to just upstream of mirror
        beam.beam_prop(-delta_z)

        # vector defining displacement from beam location to mirror center. This is in global coordinates
        beam_center = np.array([beam.global_x, beam.global_y, beam.global_z])
        mirror_center = np.array([self.global_x, self.global_y, self.z]) + self.normal * self.dx
        beam_to_mirror = beam_center - mirror_center

        # unit vectors for ellipse coordinates, written in global coordinates
        mirror_x = self.normal
        mirror_y = self.sagittal
        mirror_z = self.transverse

        # define beam rays up to second order (assume that linear term is not needed and is
        # already captured in the k-vector
        rays_x = beam.x/beam.zx
        rays_y = beam.y/beam.zy

        # beam coordinates in global coordinates
        coords = np.multiply.outer(beam.xhat, beam.x) + np.multiply.outer(beam.yhat, beam.y)

        # reference to global origin by adding beam global center
        coords += np.reshape(beam_center, (3, 1, 1))

        # now subtract mirror center so that beam coordinates are in global coordinates,
        # but with origin at mirror center
        coords -= np.reshape(mirror_center, (3, 1, 1))

        # now write beam coordinates in mirror plane coordinates
        # (transforming from global coordinates to mirror coordinates)
        transform_matrix = np.tensordot(np.reshape([mirror_x, mirror_y, mirror_z], (3, 3)),
                                        np.reshape([ux, uy, uz], (3, 3)), axes=(1, 1))
        coords_mirror = np.tensordot(transform_matrix, coords, axes=(1, 0))

        # mirror vectors written in mirror coordinates
        mirror_x_local = ux
        mirror_y_local = uy
        mirror_z_local = uz

        # calculate z component of rays (enforcing unit vector)
        rays_z = np.sqrt(np.ones_like(rays_x) - rays_x ** 2 - rays_y ** 2)
        # ray vectors at each point in the beam
        rays = (np.multiply.outer(beam.xhat, rays_x) + np.multiply.outer(beam.zhat, rays_z)
                + np.multiply.outer(beam.yhat, rays_y))

        # normalize rays (should be redundant)
        rays = rays / np.sqrt(np.sum(rays*rays, axis=0))

        # now write rays in mirror coordinates
        rays_mirror = np.tensordot(transform_matrix, rays, axes=(1,0))

        if figon:
            plt.figure()
            plt.plot(coords_mirror[2,:,0],coords_mirror[0,:,0])
            plt.quiver(coords_mirror[2,:,0],coords_mirror[0,:,0],rays_mirror[2,:,0],rays_mirror[0,:,0])
            plt.ylim(-.5,.5)
            plt.grid()
            plt.title('incoming rays and mirror')

        z_intersect = coords_mirror[2, :, :] - rays_mirror[2, :, :] / rays_mirror[0, :, :] * coords_mirror[0, :, :]
        # by definition the x coordinate is zero for intersection
        Ni, Mi = np.shape(z_intersect)
        x_intersect = np.zeros_like(z_intersect)
        y_intersect = (rays_mirror[1, :, :] / rays_mirror[2, :, :]
                       * (z_intersect - coords_mirror[2, :, :]) + coords_mirror[1, :, :])

        # put mirror intersection coordinates in a 3xNxM array
        intersect_coords = np.zeros((3,Ni,Mi))
        intersect_coords[0,:,:] = x_intersect
        intersect_coords[1,:,:] = y_intersect
        intersect_coords[2,:,:] = z_intersect

        # vectors pointing from beam location to mirror intersection
        i_vector = intersect_coords - coords_mirror

        # length of each vector
        distance_1 = np.sqrt(np.sum(i_vector*i_vector,axis=0))

        # define normals along mirror surface
        mirror_normal = np.zeros_like(rays)
        mirror_normal[0,:,:] = np.ones_like(z_intersect)

        d_length = np.sum((intersect_coords) * np.reshape(mirror_z_local, (3, 1, 1)), axis=0)
        # distance along width axis
        d_width = np.sum((intersect_coords) * np.reshape(mirror_y_local, (3, 1, 1)), axis=0)

        # calculate grating effect
        # g_parallel = np.sum(c_normal * mirror_z_local, axis=0) * beam.lambda0 / self.d
        g_parallel = self.order*beam.lambda0 * (self.n0 + self.n1 * d_length + self.n2 * d_length ** 2)
        rays_out = np.zeros_like(rays_mirror)
        rays_out[1,:,:] = rays_mirror[1,:,:]
        rays_out[2,:,:] = rays_mirror[2,:,:] + g_parallel
        rays_out[0,:,:] = np.sqrt(np.ones_like(rays_out[0,:,:]) - rays_out[1,:,:]**2 - rays_out[2,:,:]**2)

        # calculate ray direction after interaction with ellipse using law of reflection
        # rays_out = rays_mirror - 2 * np.sum(rays_mirror*mirror_normal,axis=0) * mirror_normal

        # now find intersection with exit plane
        # we can define this simply as having a normal vector in the direction of the central ray
        # and we will define the plane to be a distance length/2*1.1 from the intersection point of the central ray
        plane_normal = np.reshape(rays_out[:,int(beam.N/2), int(beam.M/2)],(3,1,1))
        central_point = np.reshape(intersect_coords[:,int(beam.N/2),int(beam.M/2)],(3,1,1)) + plane_normal*self.length/2*1.1

        # find z intersection with this plane
        d2 = np.sum((central_point - intersect_coords)*plane_normal,axis=0)/np.sum(rays_out*plane_normal,axis=0)
        plane_intersect = intersect_coords + rays_out*d2
        i_vector = plane_intersect - intersect_coords
        distance_2 = np.sqrt(np.sum(i_vector*i_vector,axis=0))

        if figon:
            plt.figure()
            plt.plot(coords_mirror[2, :, 0], coords_mirror[0, :, 0])
            plt.plot(z_intersect, x_intersect)
            plt.plot(plane_intersect[2,:, 0],plane_intersect[0,:, 0])
            # plt.ylim(-.5, .5)
            plt.grid()
            plt.title('entrance/exit planes, mirror intersection')

        # total distance for each beam ray
        total_distance = (distance_1+distance_2)
        #
        if figon:
            plt.figure()
            plt.plot(intersect_coords[2,:,0],distance_1)
            plt.plot(intersect_coords[2,:,0],distance_2)
            plt.plot(intersect_coords[2,:,0],distance_1+distance_2)
            plt.title('distances')

        # find location of central ray in exit plane
        origin = np.reshape(plane_intersect[:,int(beam.N/2),int(beam.M/2)],(3,1,1))

        # put beam center at origin
        shifted_plane = plane_intersect-origin

        # get final k-vector for central ray
        k_f = rays_out[:, int(beam.N / 2), int(beam.M / 2)]

        # convert to global coordinates
        k_f_global = np.tensordot(np.linalg.inv(transform_matrix), np.reshape(k_f, (3, 1, 1)), axes=(1, 0))
        k_f_global = k_f_global / np.sqrt(np.sum(np.abs(k_f_global ** 2)))
        k_f_global = k_f_global[:,0,0]

        # first rotate by the "nominal" amount
        if self.orientation==0:
            beam.rotate_nominal(delta_azimuth=self.alpha+self.beta0)
        elif self.orientation==1:
            beam.rotate_nominal(delta_elevation=self.alpha+self.beta0)
        elif self.orientation==2:
            beam.rotate_nominal(delta_azimuth=-self.alpha-self.beta0)
        elif self.orientation==3:
            beam.rotate_nominal(delta_elevation=-self.alpha-self.beta0)

        # get initial k-vector for central ray in global coordinates
        k_i = np.copy(beam.zhat)

        # find the change in the k-vector in global coordinates
        delta_k = k_f_global - k_i

        print('xhat: {}'.format(beam.xhat))
        print('yhat: {}'.format(beam.yhat))
        print('zhat: {}'.format(beam.zhat))
        print('dk: {}'.format(delta_k))

        # now make minor adjustment to k-vector based on central ray at exit plane
        # might want to do one axis at a time or change the order. Or could change the rotation
        # to rotate about the "unrotated" axes.
        delta_ax = np.arcsin(delta_k[0])
        x_sign = np.sign(np.dot(np.cross(k_i,k_f_global),beam.yhat))
        delta_ay = -np.arcsin(delta_k[1])
        y_sign = np.sign(-np.dot(np.cross(k_i,k_f_global),beam.xhat))
        beam.rotate_beam(delta_ax=x_sign*np.abs(delta_ax), delta_ay=y_sign*np.abs(delta_ay))

        # check for consistency
        print('is beam in the correct direction?')
        # print(np.arccos(np.dot(beam.zhat, k_f)))
        print(np.arccos(np.dot(beam.zhat, k_f_global)))

        # mask defining mirror acceptance
        # if self.q>=0:
        #     mask = np.logical_and(coords_ellipse[0,:,:]>intersect_coords[0,:,:],
        #                           plane_intersect[0,:,:]>intersect_coords[0,:,:])
        # else:
        #     mask = np.logical_and(coords_ellipse[0, :,:] < intersect_coords[0, :,:],
        #                           plane_intersect[0, :,:] > intersect_coords[0, :,:])
        #
        # # second order fit to ray distance
        # if self.q>=0:
        #     mask = np.logical_and(mask, coords_ellipse[0,:,:]<0)
        # else:
        #     mask = np.logical_and(mask, coords_ellipse[0, :,:] > 0)

        # can define mirror acceptance by taking dot product with mirror unit vectors (in ellipse coordinate system).
        # distance along length axis


        mask = np.ones_like(d_length)

        # d_length and d_width are equivalent to the mirror coordinates, these can be used for interpolating
        # the shape error
        # mirror shape error interpolation onto beam coordinates (if applicable)

        shapeInterp = np.zeros((beam.N,beam.M))

        if self.shapeError is not None:
            # get shape of shape error input
            mirror_shape = np.shape(self.shapeError)

            # assume this is the central line shaper error along the long axis if only 1D
            if np.size(mirror_shape) == 1:
                # assume this is the central line and it's the same across the mirror width
                Ms = mirror_shape[0]
                # mirror coordinates (beam coordinates)
                max_zs = self.length / 2
                max_ys = self.width / 2
                # mirror coordinates
                zs = np.linspace(-Ms / 2, Ms / 2 - 1, Ms) * max_zs / (Ms / 2 - 1)
                ys = np.linspace(-1,1,100)*max_ys

                print(np.shape(np.tile(self.shapeError,(100,1))))
                f = RectBivariateSpline(ys,zs,np.tile(self.shapeError,(100,1)))
                shapeInterp = np.reshape(f.ev(d_width.flatten(),d_length.flatten()),(beam.N, beam.M))*1e-9

                plt.figure()
                plt.imshow(shapeInterp)
            # if 2D, assume index 0 corresponds to short axis, index 1 to long axis
            else:
                # shape error array shape
                Ns = mirror_shape[0]
                Ms = mirror_shape[1]
                # mirror coordinates
                max_xs = self.length / 2
                # mirror coordinates
                zs = np.linspace(-Ms / 2, Ms / 2 - 1, Ms) * max_xs / (Ms / 2 - 1)
                max_ys = self.width / 2
                ys = np.linspace(-Ns / 2, Ns / 2 - 1, Ns) * max_ys / (Ns / 2 - 1)

                # 2D interpolation onto beam coordinates
                f = RectBivariateSpline(ys,zs,self.shapeError)
                shapeInterp = np.reshape(f.ev(d_width.flatten(),d_length.flatten()),(beam.N,beam.M))*1e-9
                # f = interpolation.interp2d(zs, ys, self.shapeError, fill_value=0)
                # shapeError2 = f(zi_1d - self.dx / np.tan(self.total_alpha), yi_1d - self.dy)

        gratingPhase = -self.order*2*np.pi*d_length * (self.n0 + self.n1 * d_length + self.n2 * d_length ** 2)

        # mask based on mirror length
        mask = np.logical_and(mask, np.abs(d_length)<self.length/2)
        # mask based on mirror width
        mask = np.logical_and(mask, np.abs(d_width)<self.width/2)

        # now write new beam coordinates in local beam coordinate system
        # (transforming from ellipse coordinates to local beam coordinates)
        transform_matrix2 = np.tensordot(np.reshape([beam.xhat,beam.yhat,beam.zhat], (3, 3)),
                                        np.reshape([mirror_x, mirror_y, mirror_z], (3, 3)), axes=(1, 1))
        shifted_plane2 = np.tensordot(transform_matrix2, shifted_plane, axes=(1, 0))

        # beam's x and y coordinates in the exit beam local coordinate system
        # note these are not in general on a regularly spaced grid but are based on tracking
        # rays through the course of the reflection.
        x_eff = shifted_plane2[0,:,:]
        y_eff = shifted_plane2[1,:,:]

        # calculate desired pixel size due to expected change in beam size (based on b factor), and
        # define new coordinate grids to interpolate onto at beam exit plane.
        self.b = (np.sin(self.alpha) / np.sin(self.beta0))

        if self.orientation == 0 or self.orientation == 2:
            dx = beam.dx * (beam.zx + self.length / 2 * 1.1) / beam.zx / self.b
            x_out = np.linspace(-beam.M / 2 * dx, (beam.M / 2 - 1) * dx, beam.M)
            dy = beam.dy * (beam.zy + self.length * 1.1) / beam.zy
            y_out = np.linspace(-beam.N / 2 * dy, (beam.N / 2 - 1) * dy, beam.N)
        else:
            dx = beam.dx * (beam.zx + self.length / 2 * 1.1) / beam.zx
            x_out = np.linspace(-beam.M / 2 * dx, (beam.M / 2 - 1) * dx, beam.M)
            dy = beam.dy * (beam.zy + self.length * 1.1) / beam.zy / self.b
            y_out = np.linspace(-beam.N / 2 * dy, (beam.N / 2 - 1) * dy, beam.N)

        # 1D masks based on mirror acceptance, going through beam center.
        max_intensity = np.max(np.abs(beam.wave)**2)
        # mask2 = np.logical_and(mask,np.abs(beam.wave)**2>0.1*max_intensity)
        mask_x = mask[int(beam.N/2),:]>0
        mask_y = mask[:,int(beam.M/2)]>0
        # introducing weights for the polynomial fits based on beam intensity

        weight_x = (np.abs(beam.wave[int(beam.N/2),:])**2>0.1*max_intensity).astype(float)
        weight_y = (np.abs(beam.wave[:,int(beam.M/2)])**2>0.1*max_intensity).astype(float)

        # plt.figure()
        # plt.imshow((total_distance-np.mean(total_distance[mask]))*mask)
        #
        # plt.figure()
        # plt.imshow(np.abs(beam.wave)**2>0.1*max_intensity)

        incidence_angle = np.abs(np.arccos(np.sum(rays_out * mirror_normal, axis=0)))
        glancing = np.pi / 2 - incidence_angle

        # reflectivity = xraydb.mirror_reflectivity(self.material, glancing, beam.photonEnergy, self.density)

        # plt.figure()
        # plt.imshow((glancing-np.mean(glancing[mask]))*mask)

        # subtract best fit parabola in x-direction and best fit line in y direction
        # if self.orientation==0 or self.orientation==2:
        #     total_distance -= np.polyval(p_coeff_x,x_eff)# + np.polyval(p_coeff_y[:-2],y_eff)
        # else:
        #     total_distance -= np.polyval(p_coeff_y, y_eff)# + np.polyval(p_coeff_y[:-2], y_eff)
        #
        # TRY THIS OUT LATER
        # if self.orientation==0 or self.orientation==2:
        #     total_distance -= np.polyval(p_coeff_x,x_eff) + np.polyval(p_coeff_y,y_eff)
        # else:
        #     total_distance -= np.polyval(p_coeff_y, y_eff) + np.polyval(p_coeff_x, x_eff)

        points = np.zeros((np.size(x_eff[mask]),2))
        points[:,0] = x_eff[mask]
        points[:,1] = y_eff[mask]
        # xi = np.zeros((np.size(x_out),2))
        # xi[:,0] = x_out
        # xi[:,1] = y_out
        xi_0, xi_1 = np.meshgrid(x_out, y_out)
        print('attempting interpolation')
        mask2 = interpolation.griddata(points, mask[mask], (xi_0, xi_1), method='nearest',fill_value=0)
        # mask2 = fmask(x_out,y_out)
        mask2[mask2<.9] = 0
        # mask2 = mask2.astype(int)
        mask2 = mask2 > 0.5

        # interpolate intensity onto new exit plane grid
        abs_out = interpolation.griddata(points, np.abs(beam.wave[mask]), (xi_0, xi_1), fill_value=0)

        # unwrap phase of beam at input
        angle_in = unwrap_phase(np.angle(beam.wave))

        # add quadratic phase if beam is not focused since this also needs to be interpolated
        quadratic = np.zeros_like(beam.x)

        if not beam.focused_x:
            quadratic += np.pi / beam.lambda0 / beam.zx * (beam.x) ** 2
        if not beam.focused_y:
            quadratic += np.pi / beam.lambda0 / beam.zy * (beam.y) ** 2

        # add the quadratic phase to the input phase
        angle_in += quadratic

        # add phase contribution from deviations in the distance traveled by each ray
        total_phase = (angle_in + 2 * np.pi / beam.lambda0 * total_distance
                       - shapeInterp * 4*np.pi*np.sin(self.alpha) / beam.lambda0 - gratingPhase)

        diff = gratingPhase-2 * np.pi / beam.lambda0 *total_distance
        diff -= np.mean(diff)

        p1 = np.polyfit(d_length[int(beam.N/2),:],total_distance[int(beam.N/2),:],1)
        plt.figure()
        plt.imshow(total_distance-np.polyval(p1,d_length))

        p1 = np.polyfit(d_length[int(beam.N/2),:],gratingPhase[int(beam.N/2),:],1)

        plt.figure()
        plt.imshow(gratingPhase-np.polyval(p1,d_length))

        # get polynomial fits based on new coordinates
        p_coeff_x = np.polyfit(x_eff[int(beam.N/2),:][mask_x], total_phase[int(beam.N/2),:][mask_x], 2,
                               w=weight_x[mask_x])

        p_coeff_y = np.polyfit(y_eff[:,int(beam.M/2)][mask_y], total_phase[:,int(beam.M/2)][mask_y], 2,
                               w=weight_y[mask_y])

        # calculate effective distance to focus based on total phase
        z_2 = np.pi / beam.lambda0 / p_coeff_x[-3]
        z_2_y = np.pi / beam.lambda0 / p_coeff_y[-3]

        # add this to what was already subtracted (might be able to do this in one step)
        # z_total_x = 1 / (1 / z_out_x + 1 / z_2)
        # z_total_y = 1 / (1 / z_out_y + 1 / z_2_y)
        z_total_x = z_2
        z_total_y = z_2_y
        print('new z: %.6f' % z_total_x)
        print('new z y: %.6f' % z_total_y)

        # calculate residual linear phase terms
        # linear += p_coeff_x[-2] * beam.lambda0/2/np.pi
        # linear_y += p_coeff_y[-2] * beam.lambda0/2/np.pi
        linear = p_coeff_x[-2] * beam.lambda0 / 2 / np.pi
        linear_y = p_coeff_y[-2] * beam.lambda0/2/np.pi

        print(linear)
        print(linear_y)

        # subtract linear terms since this should be taken care of based on central ray direction
        # Now this is being done in both tangential and sagittal directions, and we compensate with
        # a change in beam k-vector direction.
        total_phase -= np.polyval(p_coeff_x[-2:], x_eff) + np.polyval(p_coeff_y[-2:], y_eff)

        plt.figure()
        plt.imshow(total_phase * mask)

        # sutbtract off quadratic phase term if the beam is not focused
        if not beam.focused_x:
            total_phase -= np.polyval([p_coeff_x[-3], 0, 0], x_eff)
        if not beam.focused_y:
            total_phase -= np.polyval([p_coeff_y[-3], 0, 0], y_eff)

        # interpolate the phase onto the exit plane grid
        points = np.zeros((np.size(x_eff), 2))
        points[:, 0] = x_eff.flatten()
        points[:, 1] = y_eff.flatten()
        phase_interp = interpolation.griddata(points, total_phase.flatten(), (xi_0, xi_1), fill_value=0)

        # update beam complex amplitude using what has been interpolated onto the new grid
        beam.wave = abs_out * np.exp(1j * phase_interp)
        # multiply by mirror aperture that has been interpolated onto the exit plane grid
        beam.wave *= mask2

        if figon:
            plt.figure()
            plt.imshow(np.abs(beam.wave))

        ax0 = np.copy(beam.ax)
        ay0 = np.copy(beam.ay)

        # figure out where the beam is in global coordinates
        # change in angle
        k_i = rays_mirror[:, int(beam.N / 2), int(beam.M / 2)]
        k_f = rays_out[:, int(beam.N / 2), int(beam.M / 2)]

        k_f_global = np.tensordot(np.linalg.inv(transform_matrix), np.reshape(k_f, (3, 1, 1)), axes=(1, 0))
        k_f_global = k_f_global / np.sqrt(np.sum(np.abs(k_f_global ** 2)))

        # compensate for removing linear phase by adjusting beam k-vector
        beam.rotate_beam(delta_ax=linear)
        beam.rotate_beam(delta_ay=linear_y)

        print(beam.ax)
        delta_cx = ax0 * self.length / 2 * 1.1
        delta_cx += beam.ax * self.length / 2 * 1.1
        delta_cx += 2 * np.dot(self.normal, beam.xhat) * self.dx
        print('change in beam center')
        print(delta_cx)
        # beam.cx = -beam.cx + delta_cx
        # print(beam.cx)

        x_out, y_out = np.meshgrid(x_out, y_out)
        beam.x = x_out
        beam.y = y_out

        beam.new_fx()

        print('is beam in the correct direction?')
        print(np.arccos(np.dot(beam.zhat, k_f)))
        print(np.arccos(np.dot(beam.zhat, k_f_global[:, 0, 0])))
        print(k_f)
        print(k_f_global)

        # now figure out global coordinates
        # get back into global coordinates using inverse of transformation matrix, just looking at central ray
        inv_transform = np.linalg.inv(transform_matrix)

        # rotate into global coordinate system, but origin is still at ellipse center
        origin_global = np.tensordot(inv_transform, origin, axes=(1,0))

        # now add the mirror center in global coordinates, so that this should be the beam location
        # in global coordinates
        origin_global += np.reshape(mirror_center, (3, 1, 1))
        # origin_global -= np.reshape(self.normal*dx,(3,1))
        print(origin_global)
        # now shift origin to ellipse origin

        beam.global_x = origin_global[0,0,0]
        beam.global_y = origin_global[1,0,0]
        beam.global_z = origin_global[2,0,0]

        # account for coordinate scaling and/or changes to Rayleigh range,
        # whether beam is classified as focused or not.
        beam.change_z(new_zx=z_total_x,new_zy=z_total_y)

        beam.new_fx()
        print('global_x: %.2f' % beam.global_x)
        print('global_y: %.2f' % beam.global_y)
        print('global_z: %.2f' % beam.global_z)

        print(np.shape(beam.x))
        print(np.shape(beam.y))

    def diffract(self, beam):
        """
        Method to calculate diffraction from a grating, including VLS parameters.
        :param beam: Beam
            Beam object to diffract from grating. Modified by this function.
        :return: None
        """

        total_alpha = self.alpha + self.delta

        # initialize some arrays
        shapeError2 = np.zeros_like(beam.x)
        k_ix = 0
        k_iy = 0
        k_iz = 0
        alphaBeam = np.zeros_like(beam.x)
        zi = np.zeros_like(beam.x)
        yi = np.zeros_like(beam.x)
        zi_1d = np.zeros(0)
        yi_1d = np.zeros(0)
        cz = 0
        cy = 0

        beamz = 0

        if self.orientation == 0:
            k_ix = -np.sin(self.alpha - beam.ax)
            k_iy = np.sin(beam.ay)
            k_iz = np.sqrt(1 - k_ix ** 2 - k_iy ** 2)

            # coordinate mapping for interpolation
            zi = beam.x / np.sin(total_alpha)
            zi_1d = zi[0, :]
            yi = beam.y
            yi_1d = yi[:, 0]

            cz = beam.cx / np.sin(total_alpha)
            cy = beam.cy

            # beam radius across grating (grating can be long enough that the additional correction is needed
            zEff = beam.zx + (zi_1d - cz) * np.cos(total_alpha)
            alphaBeam = -beam.ax - np.arctan((zi_1d - cz) * np.sin(total_alpha) / zEff)

            beamz = beam.zx

        elif self.orientation == 1:
            k_ix = -np.sin(self.alpha - beam.ay)
            k_iy = -np.sin(beam.ax)
            k_iz = np.sqrt(1 - k_ix ** 2 - k_iy ** 2)

            # coordinate mapping for interpolation
            zi = beam.y / np.sin(self.alpha + self.delta)
            zi_1d = zi[:, 0]
            yi = -beam.x
            yi_1d = yi[0, :]

            cz = beam.cy / np.sin(total_alpha)
            cy = -beam.cx

            # beam radius across grating (grating can be long enough that the additional correction is needed
            zEff = beam.zy + (zi_1d-cz)*np.cos(total_alpha)
            alphaBeam = -beam.ay - np.arctan((zi_1d - cz) * np.sin(total_alpha) / zEff)

            beamz = beam.zy

        elif self.orientation == 2:
            k_ix = -np.sin(self.alpha + beam.ax)
            k_iy = -np.sin(beam.ay)
            k_iz = np.sqrt(1 - k_ix ** 2 - k_iy ** 2)

            # coordinate mapping for interpolation
            zi = -beam.x / np.sin(self.alpha + self.delta)
            zi_1d = zi[0, :]
            yi = -beam.y
            yi_1d = yi[:, 0]

            cz = -beam.cx / np.sin(total_alpha)
            cy = -beam.cy

            # beam radius across grating (grating can be long enough that the additional correction is needed
            zEff = beam.zx + (zi_1d - cz) * np.cos(total_alpha)
            alphaBeam = beam.ax - np.arctan((zi_1d - cz) * np.sin(total_alpha) / zEff)

            beamz = beam.zx

        elif self.orientation == 3:
            k_ix = -np.sin(self.alpha + beam.ay)
            k_iy = beam.ax
            k_iz = np.sqrt(1 - k_ix ** 2 - k_iy ** 2)

            # coordinate mapping for interpolation
            zi = -beam.y / np.sin(self.alpha + self.delta)
            zi_1d = zi[:, 0]
            yi = beam.x
            yi_1d = yi[0, :]

            cz = -beam.cy / np.sin(total_alpha)
            cy = beam.cx

            # beam radius across grating (grating can be long enough that the additional correction is needed
            zEff = beam.zy + (zi_1d - cz) * np.cos(total_alpha)

            alphaBeam = beam.ay - np.arctan((zi_1d - cz) * np.sin(total_alpha) / zEff)

            beamz = beam.zy

        k_i = np.array([k_ix, k_iy, k_iz])
        delta_k, k_f = self.rotation_grating(k_i, beam.lambda0)

        # beta at beam center
        beta1 = np.arccos(k_f[2])

        # mirror shape error interpolation onto beam coordinates (if applicable)
        if self.shapeError is not None:
            # get shape of shape error input
            mirror_shape = np.shape(self.shapeError)

            # assume this is the central line shaper error along the long axis if only 1D
            if np.size(mirror_shape) == 1:
                # assume this is the central line and it's the same across the mirror width
                Ms = mirror_shape[0]
                # mirror coordinates (beam coordinates)
                max_zs = self.length / 2
                # mirror coordinates
                zs = np.linspace(-Ms / 2, Ms / 2 - 1, Ms) * max_zs / (Ms / 2 - 1)
                # 1D interpolation onto beam coordinates
                central_line = np.interp(zi_1d - self.dx / np.tan(total_alpha), zs, self.shapeError)
                # tile onto mirror short axis direction
                shapeError2 = np.tile(central_line, (np.size(yi_1d), 1))*1e-9
            # if 2D, assume index 0 corresponds to short axis, index 1 to long axis
            else:
                # shape error array shape
                Ns = mirror_shape[0]
                Ms = mirror_shape[1]
                # mirror coordinates
                max_xs = self.length / 2
                # mirror coordinates
                zs = np.linspace(-Ms / 2, Ms / 2 - 1, Ms) * max_xs / (Ms / 2 - 1)
                max_ys = self.width / 2
                ys = np.linspace(-Ns / 2, Ns / 2 - 1, Ns) * max_ys / (Ns / 2 - 1)

                # 2D interpolation onto beam coordinates
                f = interpolation.interp2d(zs, ys, self.shapeError, fill_value=0)
                shapeError2 = f(zi_1d - self.dx / np.tan(total_alpha), yi_1d - self.dy)*1e-9

            if self.orientation == 1:
                shapeError2 = np.swapaxes(shapeError2, 0, 1)

            elif self.orientation == 3:
                shapeError2 = np.swapaxes(shapeError2, 0, 1)


        # project beam angle onto grating axis
        # Also take into account grating shift in dx (+dx corresponds to dz = -dx/alpha)

        # grating coordinates (along z-axis)
        z_g = np.linspace(-self.length / 2, self.length / 2, 1024)

        # deviation from average angle of incidence at each point along the grating
        # alphaBeamG = Util.interp_flip(z_g, zi_1d - self.dx / np.tan(total_alpha), alphaBeam)

        # account for all contributions to alpha
        alpha_total = self.alpha + self.delta + alphaBeam

        z_g = zi_1d - self.dx / np.tan(total_alpha)

        # calculate diffraction angle at every point on the grating
        beta = np.arccos(np.cos(alpha_total) - beam.lambda0 * (self.n0 + self.n1 * z_g + self.n2 * z_g ** 2))

        # calculate new source position
        # self.f = beamz*(self.beta0/self.alpha)**2

        # figure out distance to focus
        D1 = self.n1 / self.n0**2
        D0 = 1 / self.n0
        grating_focal_length = 1 / (self.lambda0 * D1 / D0 ** 2 / np.sin(self.beta0) ** 2)
        object_distance = beamz*(np.sin(self.beta0)/np.sin(self.alpha))**2
        f2 = 1 / (1 / grating_focal_length - 1 / object_distance)
        self.f = f2
        print('Calculated distance to focus: %.6f' % f2)

        # calculate desired slope at each point of the grating
        x1 = self.f * np.sin(self.beta0 - self.delta) - self.dx
        z1 = self.f * np.cos(self.beta0 - self.delta)

        # take into account angular grating change, and dx
        x0 = 0.0

        # calculate ideal slope to focus at f in the direction beta0
        m = (x1 - x0) / (z1 - z_g)

        # calculate slope error
        slope_error = -np.tan(beta - np.arctan(m))
        # slope_error = -np.tan(beta - self.beta0)

        # plt.figure()
        # plt.plot(z_g, slope_error)

        # calculate phase contribution by integrating slope error. This is kind of equivalent to a height error but
        # we don't need to double-count it.
        # (do this with a polynomial fit up to 3rd order for now)
        # put center of z_g at zero
        # limit this to size of grating
        mask = np.abs(z_g) <= self.length/2
        p = np.polyfit(z_g[mask], slope_error[mask], 3)

        # integrate slope error (eventually move integration to after change of coordinates)
        p_int = np.polyint(p)

        # --- high order coefficients
        # change coordinate systems to new beam coordinates
        # scaling between grating z-axis and new beam coordinates
        scale = np.sin(self.beta0 - self.delta)
        p_scaled = Util.poly_change_coords(p_int, scale) * np.sin(self.beta0 - self.delta)

        # offset from center (along mirror z-axis)
        offset = cz - self.dx / np.tan(total_alpha)

        # scale the offset
        offset_scaled = offset * scale

        p_centered = Util.recenter_coeff(p_scaled, offset_scaled)

        # high order phase
        high_order = (2 * np.pi / beam.lambda0 * Util.polyval_high_order(p_centered, (zi-cz)*np.sin(self.beta0)))

        # offset from center (along mirror z-axis)
        offset = cz - self.dx / np.tan(total_alpha)

        # change coordinate systems to get back into beam coordinates
        # p_scaled = Util.poly_change_coords(p_int, scale) * np.sin(self.beta0 - self.delta)
        #
        # # scale the offset
        # offset_scaled = offset * scale

        # account for decentering
        p_recentered = Util.recenter_coeff(p_int, offset)

        # high order phase. Multiplied by sin(beta) because integration should actually happen in beam coordinates.
        # high_order = (2 * np.pi / beam.lambda0 * Util.polyval_high_order(p_recentered, zi - cz))

        # --- low order coefficients
        # change coordinate systems to get proper low-order coefficients. Multiplied by sin(beta) because integration
        # should actually happen in beam coordinates.
        p_scaled = Util.poly_change_coords(p_int, scale) * np.sin(self.beta0 - self.delta)

        # Add 2nd order phase to p_scaled
        p_scaled[-3] += -1 / (2 * self.f)

        # scale the offset
        offset_scaled = offset * scale

        # account for any decentering
        p_centered = Util.recenter_coeff(p_scaled, offset_scaled)

        # 2nd order phase (factoring out pi/lambda)
        p2nd = 2 * p_centered[-3]
        # print('z: %.2f' % (1/p2nd))

        # 1st order phase (factoring out 2 pi/lambda)
        # (only add any 1st order phase due to de-centering since the rest is already accounted for in delta_k).
        p1st = p_centered[-2] - p_scaled[-2]
        # print(p1st)

        # figure out aperturing due to mirror's finite size
        z_mask = (np.abs(zi - self.dx / np.tan(total_alpha)) < self.length / 2).astype(float)
        y_mask = (np.abs(yi - self.dy) < self.width / 2).astype(float)

        # 2D mirror aperture (1's and 0's)
        mirror = z_mask * y_mask

        # add shape error contribution to phase error
        high_order += (-4*np.pi/beam.lambda0/np.sin(total_alpha) *
                       np.sin((total_alpha+self.beta0-self.delta)/2)**2 * shapeError2)

        # multiply beam by aperture and phase
        beam.wave *= mirror * np.exp(1j * high_order)

        # handle beam re-pointing depending on the orientation
        if self.orientation == 0:
            # take into account coordinate rescaling
            beam.x -= beam.cx
            beam.rescale_x(np.sin(self.beta0) / np.sin(self.alpha))
            beam.cx *= np.sin(self.beta0) / np.sin(self.alpha)
            beam.x += beam.cx

            # add quadratic phase
            # beam.zx = 1 / (1 / beam.zx + p2nd)
            # beam.zx = 1 / p2nd
            new_zx = 1 / p2nd
            beam.change_z(new_zx=new_zx)

            # take into account mirror reflection causing beam to invert
            beam.x *= -1

            # adjust beam direction relative to properly aligned axis
            beam.rotate_nominal(delta_azimuth=self.alpha + self.beta0)
            delta_ax = -beam.ax + np.arcsin(delta_k[0] / np.cos(self.beta0)) + p1st
            # delta_ax = -2*beam.ax + np.arcsin(delta_k[0])
            delta_ay = np.arcsin(delta_k[1])
            beam.rotate_beam(delta_ax=delta_ax, delta_ay=delta_ay)

            # adjust beam direction relative to properly aligned axis
            # beam.ax = np.arcsin(delta_k[0] / np.cos(self.alpha)) + p1st
            # beam.ay += np.arcsin(delta_k[1])

            # adjust beam position due to mirror de-centering
            delta_cx = 2 * self.dx * np.cos(self.alpha)
            beam.cx = -beam.cx + delta_cx
            beam.x = beam.x + delta_cx

        elif self.orientation == 1:
            # take into account coordinate rescaling
            beam.y -= beam.cy
            beam.rescale_y(np.sin(self.beta0) / np.sin(self.alpha))
            beam.cy *= np.sin(self.beta0) / np.sin(self.alpha)
            beam.y += beam.cy

            # add quadratic phase
            # beam.zy = 1 / (1 / beam.zy + p2nd)
            # beam.zy = 1 / p2nd
            new_zy = 1 / p2nd
            beam.change_z(new_zy=new_zy)

            # take into account mirror reflection causing beam to invert
            beam.y *= -1

            # adjust beam direction relative to properly aligned axis
            beam.rotate_nominal(delta_elevation=self.alpha + self.beta0)
            delta_ay = -beam.ay + np.arcsin(delta_k[0] / np.cos(self.beta0)) + p1st
            # delta_ax = -2*beam.ax + np.arcsin(delta_k[0])
            delta_ax = -np.arcsin(delta_k[1])
            beam.rotate_beam(delta_ax=delta_ax, delta_ay=delta_ay)

            # adjust beam direction relative to properly aligned axis
            # beam.ax += -np.arcsin(delta_k[1])
            # beam.ay = np.arcsin(delta_k[0] / np.cos(self.alpha)) + p1st

            # adjust beam position due to mirror de-centering
            delta_cy = 2 * self.dx * np.cos(self.alpha)
            beam.cy = -beam.cy + delta_cy
            beam.y = beam.y + delta_cy

        elif self.orientation == 2:
            # take into account coordinate rescaling
            beam.x -= beam.cx
            beam.rescale_x(np.sin(self.beta0) / np.sin(self.alpha))
            beam.cx *= np.sin(self.beta0) / np.sin(self.alpha)
            beam.x += beam.cx

            # add quadratic phase
            # beam.zx = 1 / (1 / beam.zx + p2nd)
            # beam.zx = 1 / p2nd
            new_zx = 1 / p2nd
            beam.change_z(new_zx=new_zx)

            # take into account mirror reflection causing beam to invert
            beam.x *= -1

            # adjust beam direction relative to properly aligned axis
            beam.rotate_nominal(delta_azimuth=-self.alpha - self.beta0)
            delta_ax = -beam.ax - np.arcsin(delta_k[0] / np.cos(self.beta0)) - p1st
            # delta_ax = -2*beam.ax + np.arcsin(delta_k[0])
            delta_ay = np.arcsin(delta_k[1])
            beam.rotate_beam(delta_ax=delta_ax, delta_ay=delta_ay)

            # adjust beam direction relative to properly aligned axis
            # beam.ax = - np.arcsin(delta_k[0] / np.cos(self.alpha)) - p1st
            # beam.ay += -np.arcsin(delta_k[1])

            # adjust beam position due to mirror de-centering
            delta_cx = -2 * self.dx * np.cos(self.alpha)
            beam.cx = -beam.cx + delta_cx
            beam.x = beam.x + delta_cx

        elif self.orientation == 3:
            # take into account coordinate rescaling
            beam.y -= beam.cy
            beam.rescale_y(np.sin(self.beta0) / np.sin(self.alpha))
            beam.cy *= np.sin(self.beta0) / np.sin(self.alpha)
            beam.y += beam.cy

            # add quadratic phase
            # beam.zy = 1 / (1 / beam.zy + p2nd)
            # beam.zy = 1 / p2nd
            new_zy = 1 / p2nd
            beam.change_z(new_zy=new_zy)

            # take into account mirror reflection causing beam to invert
            beam.y *= -1

            # adjust beam direction relative to properly aligned axis
            beam.rotate_nominal(delta_elevation=-self.alpha - self.beta0)
            delta_ay = -beam.ay - np.arcsin(delta_k[0] / np.cos(self.beta0)) - p1st
            # delta_ax = -2*beam.ax + np.arcsin(delta_k[0])
            delta_ax = np.arcsin(delta_k[1])
            beam.rotate_beam(delta_ax=delta_ax, delta_ay=delta_ay)

            # adjust beam direction relative to properly aligned axis
            beam.ax += np.arcsin(delta_k[1])
            beam.ay = - np.arcsin(delta_k[0] / np.cos(self.alpha)) - p1st

            # adjust beam position due to mirror de-centering
            delta_cy = -2 * self.dx * np.cos(self.alpha)
            beam.cy = -beam.cy + delta_cy
            beam.y = beam.y + delta_cy

        return


class Collimator:
    """
    Class for representing photon collimators. Basically just a circular aperture

    Attributes
    ----------
    name: str
        device name (e.g. PC1K0)
    diameter: float
        collimator diameter (meters)
    z: float
        z-location along beamline
    dx: float
        misalignment along golden trajectory x-axis
    dy: float
        misalignment along golden trajectory y-axis
    """

    def __init__(self, name, diameter=10e-3, z=None, dx=0, dy=0):
        """
        Method to initialize Collimator object
        :param name: str
            device name (e.g. PC1K0)
        :param diameter: float
            collimator diameter (meters)
        :param z: float
            z-location along beamline
        :param dx: float
            misalignment along golden trajectory x-axis
        :param dy: float
            misalignment along golden trajectory y-axis
        """
        # just set attributes
        self.name = name
        self.diameter = diameter
        self.z = z
        self.global_x = 0
        self.global_y = 0
        self.dx = dx
        self.dy = dy
        self.azimuth = 0
        self.elevation = 0

    def multiply(self, beam):
        """
        Method to multiply the beam by the collimator aperture.
        :param beam: Beam
            Beam object to propagate through the collimator. Beam is modified by this method.
        :return: None
        """
        # define aperture in beam coordinates
        aperture = (np.abs((beam.x - self.dx) ** 2 + (beam.y - self.dy) ** 2) < (self.diameter / 2) ** 2).astype(float)
        # multiply beam by aperture
        beam.wave *= aperture

    def propagate(self, beam):
        """
        Method that all optics need to have, just calls multiply here.
        :param beam: Beam
            Beam object to propagate through the collimator. Beam is modified by this method.
        :return: None
        """
        self.multiply(beam)


class Slit:
    """
    Class to represent a JJ slit. Just a rectangular aperture.

    Attributes
    ----------
    name: str
        device name (e.g. SL1K0)
    x_width: float
        full width of slits along beam x-axis
    y_width: float
        full width of slits along beam y-axis
    dx: float
        slit offset along x-axis
    dy: float
        slit offset along y-axis
    z: float
        z location along beamline
    """

    def __init__(self, name, x_width=5e-3, y_width=5e-3, dx=0, dy=0, z=None):
        """
        Method to create a Slit object.
        :param name: str
            device name (e.g. SL1K0)
        :param x_width: float
            full width of slits along beam x-axis
        :param y_width: float
            full width of slits along beam y-axis
        :param dx: float
            slit offset along x-axis
        :param dy: float
            slit offset along y-axis
        :param z: float
            z location along beamline
        """
        self.name = name
        self.x_width = x_width
        self.y_width = y_width
        self.dx = dx
        self.dy = dy
        self.z = z
        self.global_x = 0
        self.global_y = 0
        self.azimuth = 0
        self.elevation = 0

    def multiply(self, beam):
        """
        Method to propagate beam through the slit.
        :param beam: Beam
            Beam object to propagate through slits. Beam is modified by this method.
        :return: None
        """
        # define slit aperture in beam coordinates
        aperture = ((np.abs(beam.x - self.dx) < self.x_width / 2).astype(float) *
                    (np.abs(beam.y - self.dy) < self.y_width / 2).astype(float))

        # multiply beam by aperture
        beam.wave *= aperture

    def propagate(self, beam):
        """
        Method to propagate beam through aperture. Calls multiply.
        :param beam: Beam
            Beam object to propagate through slits. Beam is modified by this method.
        :return: None
        """
        self.multiply(beam)


class Drift:
    """
    Class to represent zeros space between beamline components. This is generally where beam propagation happens.

    Attributes
    ----------
    name: str
        Drift object name. Generally these are just numbered based on their z location along a beamline (e.g. drift0).
    upstream_component: object
        Can be any object defined in this (optics) module. Sets the upstream boundary of the drift section.
        Only requirement is that this object must have an attribute with name "z".
    downstream_component: object
        Can be any object defined in this (optics) module. Sets the downstream boundary of the drift section.
        Only requirement is that this object must have an attribute with name "z".
    dz: float
        Distance between upstream_component and downstream_component
    z: float
        Location of drift along beamline. This is set to be the average position between upstream_component and
        downstream_component.
    """

    def __init__(self, name, upstream_component=None, downstream_component=None):
        """
        Method to create a Drift object.
        :param name: str
            Drift object name. Generally these are just numbered based on their z location along a beamline
            (e.g. drift0).
        :param upstream_component: object
            Can be any object defined in this (optics) module. Sets the upstream boundary of the drift section.
            Only requirement is that this object must have an attribute with name "z".
        :param downstream_component: object
            Can be any object defined in this (optics) module. Sets the downstream boundary of the drift section.
            Only requirement is that this object must have an attribute with name "z".
        """
        # set some attributes
        self.name = name
        self.upstream_component = upstream_component
        self.downstream_component = downstream_component

        # calculate distance-related attributes
        dx = downstream_component.global_x - upstream_component.global_x
        dy = downstream_component.global_y - upstream_component.global_y
        dz = downstream_component.z - upstream_component.z
        self.dz = np.sqrt(dx ** 2 + dy ** 2 + dz ** 2)

        self.z = (downstream_component.z + upstream_component.z) / 2.
        self.global_x = 0
        self.global_y = 0
        self.xhat = None
        self.yhat = None
        self.zhat = None

    # def propagate(self, beam):
    #     """
    #     Method to propagate through a Drift section
    #     :param beam: Beam
    #         Beam object to propagate through the drift section. Beam is modified.
    #     :return: None
    #     """
    #     # propagate the beam along the full length of the Drift.
    #
    #     # can put re-calculation of distance here
    #     # get beam k
    #     k = beam.get_k()
    #     print('global_x %.2f' % beam.global_x)
    #     print('global_y %.2f' % beam.global_y)
    #
    #     if issubclass(type(self.downstream_component), Mirror):
    #         # beam global coordinates are currently on surface of upstream component
    #         # get global alpha for mirror
    #         alpha = self.downstream_component.global_alpha
    #         z_m = self.downstream_component.z
    #         x_m = self.downstream_component.global_x
    #         y_m = self.downstream_component.global_y
    #         # find z location where two lines intersect
    #         if self.downstream_component.orientation == 0:
    #             z_intersect = ((-k[0]/k[2]*beam.global_z + beam.global_x + np.tan(alpha)*z_m - x_m)/
    #                            (np.tan(alpha) - k[0]/k[2]))
    #
    #         elif self.downstream_component.orientation == 1:
    #             z_intersect = ((-k[1]/k[2]*beam.global_z + beam.global_y + np.tan(alpha)*z_m - y_m)/
    #                            (np.tan(alpha) - k[1]/k[2]))
    #
    #         elif self.downstream_component.orientation == 2:
    #             z_intersect = ((-k[0] / k[2] * beam.global_z + beam.global_x + np.tan(alpha) * z_m - x_m) /
    #                            (np.tan(alpha) - k[0] / k[2]))
    #
    #         else:
    #             z_intersect = ((-k[1] / k[2] * beam.global_z + beam.global_y + np.tan(alpha) * z_m - y_m) /
    #                            (np.tan(alpha) - k[1] / k[2]))
    #
    #     else:
    #         z_m = self.downstream_component.z
    #         x_m = self.downstream_component.global_x
    #         y_m = self.downstream_component.global_y
    #         # elev = self.downstream_component.elevation
    #         azim = self.downstream_component.azimuth
    #         z_intersect = (((x_m - beam.global_x) * np.tan(azim) * k[2] + z_m * k[2] + k[0] * beam.global_z * np.tan(
    #             azim)) / \
    #                        (np.tan(azim) * k[0] + k[2]))
    #
    #     x_intersect = k[0] / k[2] * (z_intersect - beam.global_z) + beam.global_x
    #     print('x intersect: %.4e' % x_intersect)
    #     print('component x: %.4e' % self.downstream_component.global_x)
    #     y_intersect = k[1] / k[2] * (z_intersect - beam.global_z) + beam.global_y
    #     print('y intersect: %.4e' % y_intersect)
    #     print('component y: %.4e' % self.downstream_component.global_y)
    #     dx = x_intersect - beam.global_x
    #     dy = y_intersect - beam.global_y
    #     dz = z_intersect - beam.global_z
    #     # re-calculate propagation distance
    #     old_z = np.copy(self.dz)
    #
    #     self.dz = np.sqrt(dx**2 + dy**2 + dz**2)
    #     print('delta z: %.2f' % ((self.dz - old_z)*1e6))
    #
    #     beam.beam_prop(self.dz)

    def propagate(self, beam):
        """
        Method to propagate through a Drift section
        :param beam: Beam
            Beam object to propagate through the drift section. Beam is modified.
        :return: None
        """
        # propagate the beam along the full length of the Drift.

        # can put re-calculation of distance here
        # get beam k
        k = beam.get_k()

        # deal with the case that the beam is propagating perpendicular to the z direction
        # if k[2] == 0:
        #     if issubclass(type(self.downstream_component), Mirror):
        #         alpha = self.downstream_component.global_alpha
        #
        print('global_x %.2f' % beam.global_x)
        print('global_y %.2f' % beam.global_y)

        if issubclass(type(self.downstream_component), Mirror):
            # beam global coordinates are currently on surface of upstream component
            # get global alpha for mirror
            alpha = self.downstream_component.global_alpha
            z_m = self.downstream_component.z
            x_m = self.downstream_component.global_x
            y_m = self.downstream_component.global_y

            mirror_center = np.array([x_m, y_m, z_m])

            normal = self.downstream_component.normal
            nx = normal[0]
            ny = normal[1]
            nz = normal[2]
            kx = k[0]
            ky = k[1]
            kz = k[2]

            # if self.downstream_component.orientation==0 or self.downstream_component.orientation==1:
            #     mirror_center += normal*self.downstream_component.dx
            # else:
            #     mirror_center -= normal*self.downstream_component.dx
            # making this consistent with trace_surface
            mirror_center += normal * self.downstream_component.dx

            x_m = mirror_center[0]
            y_m = mirror_center[1]
            z_m = mirror_center[2]

            # find z location where two lines intersect
            # if self.downstream_component.orientation == 0:
            #     # z_intersect = ((-k[0]/k[2]*beam.global_z + beam.global_x + np.tan(alpha)*z_m - x_m)/
            #     #                (np.tan(alpha) - k[0]/k[2]))
            #
            #
            # elif self.downstream_component.orientation == 1:
            #     z_intersect = ((-k[1]/k[2]*beam.global_z + beam.global_y + np.tan(alpha)*z_m - y_m)/
            #                    (np.tan(alpha) - k[1]/k[2]))
            #
            # elif self.downstream_component.orientation == 2:
            #
            #     z_intersect = ((-k[0] / k[2] * beam.global_z + beam.global_x + np.tan(alpha) * z_m - x_m) /
            #                    (np.tan(alpha) - k[0] / k[2]))
            #
            # else:
            #
            #     z_intersect = ((-k[1] / k[2] * beam.global_z + beam.global_y + np.tan(alpha) * z_m - y_m) /
            #                    (np.tan(alpha) - k[1] / k[2]))
            z_intersect = ((nx*kx*beam.global_z - nx*kz*(beam.global_x-x_m) +
                           ny*ky*beam.global_z-ny*kz*(beam.global_y-y_m) + nz*kz*z_m)/
                           (nx*kx+ny*ky+nz*kz))

        else:
            z_m = self.downstream_component.z
            x_m = self.downstream_component.global_x
            y_m = self.downstream_component.global_y

            normal = self.downstream_component.zhat
            nx = normal[0]
            ny = normal[1]
            nz = normal[2]
            kx = k[0]
            ky = k[1]
            kz = k[2]
            z_intersect = ((nx * kx * beam.global_z - nx * kz * (beam.global_x - x_m) +
                            ny * ky * beam.global_z - ny * kz * (beam.global_y - y_m) + nz * kz * z_m) /
                           (nx * kx + ny * ky + nz * kz))

        x_intersect = k[0] / k[2] * (z_intersect - beam.global_z) + beam.global_x
        print('x intersect: %.4e' % x_intersect)
        print('component x: %.4e' % self.downstream_component.global_x)
        y_intersect = k[1] / k[2] * (z_intersect - beam.global_z) + beam.global_y
        print('y intersect: %.4e' % y_intersect)
        print('component y: %.4e' % self.downstream_component.global_y)
        print('z intersect: %.4e' % z_intersect)
        print('component z: %.4e' % self.downstream_component.z)
        dx = x_intersect - beam.global_x
        dy = y_intersect - beam.global_y
        dz = z_intersect - beam.global_z

        if issubclass(type(self.downstream_component), Mirror):

            print('found curved mirror')
            intersection = self.downstream_component.find_intersection(beam).flatten()
            print(intersection)
            x_intersect = intersection[0]
            y_intersect = intersection[1]
            z_intersect = intersection[2]
            dx = x_intersect - beam.global_x
            dy = y_intersect - beam.global_y
            dz = z_intersect - beam.global_z
        # re-calculate propagation distance
        old_z = np.copy(self.dz)

        self.downstream_component.x_intersect = x_intersect
        self.downstream_component.y_intersect = y_intersect
        self.downstream_component.z_intersect = z_intersect

        self.dz = np.sqrt(dx**2 + dy**2 + dz**2)
        self.downstream_component.correction = self.dz - old_z
        print('delta z: %.2f' % ((self.dz - old_z)*1e6))

        # beam.global_x = x_intersect
        # beam.global_y = y_intersect
        # beam.global_z =

        beam.beam_prop(self.dz)


class Prism:
    """
    Class to represent a hard X-ray prism.

    Attributes
    ----------
    name: str
        Name of the device (e.g. PRM1)
    x_width: float
        horizontal size of prism
    y_width: float
        vertical size of prism
    slope: float
        thickness gradient (dimensionless)
    orientation: int
        defined as 0: thicker to +x; 1: thicker to +y; 2: thicker to -x; 3: thicker to -y
    material: str
        default to Beryllium
    z: float
        location along beamline
    dx: float
        horizontal de-centering relative to beam axis
    dy: float
        vertical de-centering relative to beam axis
    """

    def __init__(self, name, x_width=100e-6, y_width=100e-6, slope=100e-6, material='Be', z=0, dx=0, dy=0, orientation=0):
        """
        Method to create a prism
        Parameters
        ----------
        name: str
            Name of the device (e.g. PRM1)
        x_width: float
            horizontal size of prism
        y_width: float
            vertical size of prism
        slope: float
            thickness gradient (dimensionless)
        material: str
            default to Beryllium
        z: float
            location along beamline
        dx: float
            horizontal de-centering relative to beam axis
        dy: float
            vertical de-centering relative to beam axis
        orientation: int
            defined as 0: thicker to +x; 1: thicker to +y; 2: thicker to -x; 3: thicker to -y
        """

        # set some attributes
        self.name = name
        self.x_width = x_width
        self.y_width = y_width
        self.slope = slope
        self.material = material
        self.dx = dx
        self.dy = dy
        self.z = z
        self.orientation = orientation
        self.azimuth = 0
        self.elevation = 0

        # get file name of CXRO data
        filename = os.path.join(os.path.dirname(__file__), 'cxro_data/%s.csv' % self.material)

        # load in CXRO data
        cxro_data = np.genfromtxt(filename, delimiter=',')
        self.energy = cxro_data[:, 0]
        self.delta = cxro_data[:, 1]
        self.beta = cxro_data[:, 2]

    def multiply(self, beam):

        # interpolate to find index of refraction at beam's energy
        delta = np.interp(beam.photonEnergy, self.energy, self.delta)
        beta = np.interp(beam.photonEnergy, self.energy, self.beta)

        # prism aperture
        aperture = ((np.abs(beam.x - self.dx) < self.x_width / 2).astype(float) *
                    (np.abs(beam.y - self.dy) < self.y_width / 2).astype(float))

        thickness = np.zeros_like(beam.x)
        p1_x = 0
        p1_y = 0

        if self.orientation == 0:
            thickness = self.slope * (beam.x - self.dx + self.x_width / 2)
            p1_x = -delta * self.slope
        elif self.orientation == 1:
            thickness = self.slope * (beam.y - self.dy + self.y_width / 2)
            p1_y = -delta * self.slope
        elif self.orientation == 2:
            thickness = -self.slope * (beam.x - self.dx - self.x_width / 2)
            p1_x = delta * self.slope
        elif self.orientation == 3:
            thickness = -self.slope * (beam.y - self.dy - self.y_width / 2)
            p1_y = delta * self.slope

        # prism transmission based on beta and thickness profile
        transmission = np.exp(-beam.k0 * beta * thickness) * aperture

        # multiply by transmission
        beam.wave *= transmission

        # adjust beam direction
        beam.ax += p1_x
        beam.ay += p1_y

    def propagate(self, beam):
        """
        Method to propagate beam through prism. Calls multiply.
        :param beam: Beam
            Beam object to propagate through prism. Beam is modified by this method.
        :return: None
        """
        self.multiply(beam)


class CRL:
    """
    Class to represent parabolic compound refractive lenses (CRLs).

    Attributes
    ----------
    name: str
        Name of the device (e.g. CRL1)
    diameter: float
        Diameter beyond which the lenses absorb all photons. (meters)
    roc: float
        Lens radius of curvature. Lenses are actually parabolic but are labeled this way. (meters)
    material: str
        Lens material. Currently only Be is implemented but may add CVD diamond in the future.
        Looks up downloaded data from CXRO.
    dx: float
        Lens de-centering along beam's x-axis.
    dy: float
        Lens de-centering along beam's y-axis.
    z: float
        z location of lenses along beamline.
    energy: (N,) ndarray
        List of photon energies from CXRO file (eV).
    delta: (N,) ndarray
        Real part of index of refraction. n = 1 - delta + 1j * beta
    beta: (N,) ndarray
        Imaginary part of index of refraction. n = 1 - delta + 1j * beta
    """

    def __init__(self, name, **kwargs):
        """
        Method to create a CRL object.
        :param name: str
            Name of the device (e.g. CRL1)
        :param diameter: float
            Diameter beyond which the lenses absorb all photons. (meters)
        :param roc: float
            Lens radius of curvature. Lenses are actually parabolic but are labeled this way. (meters)
        :param material: str
            Lens material. Currently only Be is implemented but may add CVD diamond in the future.
        Looks up downloaded data from CXRO.
        :param z: float
            z location of lenses along beamline.
        :param dx: float
            Lens de-centering along beam's x-axis.
        :param dy: float
            Lens de-centering along beam's y-axis.
        """

        # set some attributes
        self.name = name
        self.diameter = 300e-6
        self.roc = 50e-6
        self.E0 = None
        self.f = None
        self.material = 'Be'
        self.dx = 0
        self.dy = 0
        self.z = 0
        self.global_x = 0
        self.global_y = 0
        self.shapeError = None
        self.azimuth = 0
        self.elevation = 0
        self.xhat = None
        self.yhat = None
        self.zhat = None
        self.x_intersect = 0
        self.y_intersect = 0
        self.z_intersect = 0

        # set allowed kwargs
        allowed_arguments = ['diameter', 'roc', 'E0', 'f', 'material', 'dx', 'dy', 'z', 'shapeError']

        # update attributes based on kwargs
        for key, value in kwargs.items():
            if key in allowed_arguments:
                setattr(self, key, value)

        # get file name of CXRO data
        filename = os.path.join(os.path.dirname(__file__), 'cxro_data/%s.csv' % self.material)

        # load in CXRO data
        cxro_data = np.genfromtxt(filename, delimiter=',')
        self.energy = cxro_data[:, 0]
        self.delta = cxro_data[:, 1]
        self.beta = cxro_data[:, 2]

        # if these arguments are given then override default roc or even roc argument
        if self.f is not None and self.E0 is not None:
            # interpolate to find index of refraction at beam's energy
            delta = np.interp(self.E0, self.energy, self.delta)
            # calculate radius of curvature based on f and delta
            self.roc = 2 * delta * self.f

        elif self.E0 is not None:
            # interpolate to find index of refraction at beam's energy
            delta = np.interp(self.E0, self.energy, self.delta)
            self.f = self.roc / 2 / delta

    def multiply(self, beam):
        """
        Method to propagate beam through CRL
        :param beam: Beam
            Beam object to propagate through CRL. Beam is modified by this method.
        :return: None
        """

        beam_shift = np.array([self.x_intersect - self.global_x,
                               self.y_intersect - self.global_y,
                               self.z_intersect - self.z])
        x_shift = np.dot(beam_shift, self.xhat)
        y_shift = np.dot(beam_shift, self.yhat)

        xi = beam.x + x_shift
        yi = beam.y + y_shift
        xi_1d = xi[0,:]
        yi_1d = yi[:,0]

        shapeError2 = np.zeros_like(xi)

        # interpolate to find index of refraction at beam's energy
        delta = np.interp(beam.photonEnergy, self.energy, self.delta)
        beta = np.interp(beam.photonEnergy, self.energy, self.beta)

        # check for phase error
        if self.shapeError is not None:
            # get shape of shape error input
            lens_shape = np.shape(self.shapeError)

            # assume this is the central line shape error along the long axis if only 1D
            if np.size(lens_shape) == 1:
                # assume this is the central line and it's the same across the mirror width
                Ms = lens_shape[0]
                # mirror coordinates (beam coordinates)
                max_xs = self.diameter / 2
                # lens coordinates
                xs = np.linspace(-Ms / 2, Ms / 2 - 1, Ms) * max_xs / (Ms / 2 - 1)
                # 1D interpolation onto beam coordinates
                central_line = np.interp(xi_1d - self.dx, xs, self.shapeError)
                # tile onto mirror short axis direction
                shapeError2 = np.tile(central_line, (np.size(yi_1d), 1))
            # if 2D, assume index 0 corresponds to short axis, index 1 to long axis
            else:
                # shape error array shape
                Ns = lens_shape[0]
                Ms = lens_shape[1]
                # mirror coordinates
                max_xs = self.diameter / 2
                # mirror coordinates
                xs = np.linspace(-Ms / 2, Ms / 2 - 1, Ms) * max_xs / (Ms / 2 - 1)
                max_ys = self.diameter / 2
                ys = np.linspace(-Ns / 2, Ns / 2 - 1, Ns) * max_ys / (Ns / 2 - 1)

                # 2D interpolation onto beam coordinates
                f = interpolation.interp2d(xs, ys, self.shapeError, fill_value=0)
                shapeError2 = f(xi_1d - self.dx, yi_1d - self.dy)

        # CRL thickness (for now assuming perfect lenses but might add aberrations later)
        thickness = 2 * self.roc * (1 / 2 * ((xi - self.dx) ** 2 + (yi - self.dy) ** 2) / self.roc ** 2)

        thickness += shapeError2

        # lens aperture
        mask = (((xi - self.dx) ** 2 + (yi - self.dy) ** 2) < (self.diameter / 2) ** 2).astype(float)

        # subtract 2nd order and linear terms
        phase = -beam.k0 * delta * (thickness - 2 / 2 / self.roc * ((xi - self.dx) ** 2 + (yi - self.dy) ** 2))

        # 2nd order
        p2 = -beam.k0 * delta * 2 / 2 / self.roc
        # 1st order
        p1_x = p2 * 2 * (x_shift - self.dx)
        p1_y = p2 * 2 * (y_shift - self.dy)

        # lens transmission based on beta and thickness profile
        transmission = np.exp(-beam.k0 * beta * thickness) * np.exp(1j * phase) * mask

        # adjust beam properties
        new_zx = 1 / (1 / beam.zx + p2 * beam.lambda0 / np.pi)
        new_zy = 1 / (1 / beam.zy + p2 * beam.lambda0 / np.pi)
        beam.change_z(new_zx=new_zx, new_zy=new_zy)

        delta_ax = p1_x * beam.lambda0 / 2 / np.pi
        delta_ay = p1_y * beam.lambda0 / 2 / np.pi

        beam.rotate_beam(delta_ax=delta_ax, delta_ay=delta_ay)

        print('focal length: %.2f' % (-1/(p2*beam.lambda0/np.pi)))

        # multiply beam by CRL transmission function and any high order phase
        beam.wave *= transmission

    def propagate(self, beam):
        """
        Method to propagate beam through CRL. Calls multiply.
        :param beam: Beam
            Beam object to propagate through CRL. Beam is modified by this method.
        :return: None
        """
        self.multiply(beam)


class CRL1D(CRL):
    """
    Class to represent parabolic compound refractive lenses (CRLs).

    Attributes
    ----------
    name: str
        Name of the device (e.g. CRL1)
    diameter: float
        Diameter beyond which the lenses absorb all photons. (meters)
    roc: float
        Lens radius of curvature. Lenses are actually parabolic but are labeled this way. (meters)
    material: str
        Lens material. Currently only Be is implemented but may add CVD diamond in the future.
        Looks up downloaded data from CXRO.
    dx: float
        Lens de-centering along beam's x-axis.
    dy: float
        Lens de-centering along beam's y-axis.
    z: float
        z location of lenses along beamline.
    energy: (N,) ndarray
        List of photon energies from CXRO file (eV).
    delta: (N,) ndarray
        Real part of index of refraction. n = 1 - delta + 1j * beta
    beta: (N,) ndarray
        Imaginary part of index of refraction. n = 1 - delta + 1j * beta
    orientation: int
        Whether or not this is a horizontal or vertical lens (0 for horizontal, 1 for vertical).
    """
    def __init__(self, name, orientation=0, **kwargs):
        super().__init__(name, **kwargs)

        self.orientation = orientation

    def multiply(self, beam):
        """
        Method to propagate beam through 1D CRL
        :param beam: Beam
            Beam object to propagate through CRL. Beam is modified by this method.
        :return: None
        """

        beam_shift = np.array([self.x_intersect - self.global_x,
                               self.y_intersect - self.global_y,
                               self.z_intersect - self.z])
        x_shift = np.dot(beam_shift, self.xhat)
        y_shift = np.dot(beam_shift, self.yhat)

        xi = beam.x + x_shift
        yi = beam.y + y_shift
        xi_1d = xi[0, :]
        yi_1d = yi[:, 0]

        shapeError2 = np.zeros_like(xi)

        # interpolate to find index of refraction at beam's energy
        delta = np.interp(beam.photonEnergy, self.energy, self.delta)
        beta = np.interp(beam.photonEnergy, self.energy, self.beta)

        # check for phase error
        if self.shapeError is not None:
            # get shape of shape error input
            lens_shape = np.shape(self.shapeError)

            # assume this is the central line shape error along the long axis if only 1D
            if np.size(lens_shape) == 1:
                # assume this is the central line and it's the same across the mirror width
                Ms = lens_shape[0]
                # mirror coordinates (beam coordinates)
                max_xs = self.diameter / 2
                # lens coordinates
                xs = np.linspace(-Ms / 2, Ms / 2 - 1, Ms) * max_xs / (Ms / 2 - 1)
                # 1D interpolation onto beam coordinates
                central_line = np.interp(xi_1d - self.dx, xs, self.shapeError)
                # tile onto mirror short axis direction
                shapeError2 = np.tile(central_line, (np.size(yi_1d), 1))
            # if 2D, assume index 0 corresponds to short axis, index 1 to long axis
            else:
                # shape error array shape
                Ns = lens_shape[0]
                Ms = lens_shape[1]
                # mirror coordinates
                max_xs = self.diameter / 2
                # mirror coordinates
                xs = np.linspace(-Ms / 2, Ms / 2 - 1, Ms) * max_xs / (Ms / 2 - 1)
                max_ys = self.diameter / 2
                ys = np.linspace(-Ns / 2, Ns / 2 - 1, Ns) * max_ys / (Ns / 2 - 1)

                # 2D interpolation onto beam coordinates
                f = interpolation.interp2d(xs, ys, self.shapeError, fill_value=0)
                shapeError2 = f(xi_1d - self.dx, yi_1d - self.dy)

        if self.orientation == 0:
            beamx = xi
            beamz = beam.zx
            beamc = beam.cx
            dx_lens = self.dx
        else:
            beamx = yi
            beamz = beam.zy
            beamc = beam.cy
            dx_lens = self.dy

        # CRL thickness (for now assuming perfect lenses but might add aberrations later)
        thickness = 2 * self.roc * (1 / 2 * ((beamx - dx_lens) ** 2) / self.roc ** 2)

        thickness += shapeError2

        # lens aperture
        mask = (((xi - self.dx) ** 2 + (yi - self.dy) ** 2) < (self.diameter / 2) ** 2).astype(float)

        # subtract 2nd order and linear terms
        phase = -beam.k0 * delta * (thickness - 2 / 2 / self.roc * ((beamx - dx_lens) ** 2))

        # 2nd order
        p2 = -beam.k0 * delta * 2 / 2 / self.roc
        # 1st order
        p1_x = p2 * 2 * (beamc - self.dx)

        # lens transmission based on beta and thickness profile
        transmission = np.exp(-beam.k0 * beta * thickness) * np.exp(1j * phase) * mask
        # adjust beam properties
        new_zx = 1 / (1 / beamz + p2 * beam.lambda0 / np.pi)

        if self.orientation == 0:
            beam.change_z(new_zx=new_zx)
            delta_ax = p1_x * beam.lambda0 / 2 / np.pi
            beam.rotate_beam(delta_ax=delta_ax)

        else:
            beam.change_z(new_zy=new_zx)
            delta_ay = p1_x * beam.lambda0 / 2 / np.pi
            beam.rotate_beam(delta_ay=delta_ay)


        # multiply beam by CRL transmission function and any high order phase
        beam.wave *= transmission

class PPM:
    """
    Class to represent profile monitor output from PPMs.

    Attributes
    ----------
    name: str
        device name (e.g. IM1K4)
    FOV: float
        width of the (restricted to be square) field of view
    n: int
        number of pixels across the image. Image is NxN.
    dx: float
        PPM pixel size
    z: float
        z location along beamline
    blur: bool
        Blur beam intensity prior to interpolation if True, simulating blurring due to finite resolution of
        microscope. Mainly important for wavefront sensor profile monitors.
    view_angle_x: float
        Set viewing angle (in degrees) relative to beam propagation axis. Defined as angle from glancing incidence,
        normal incidence is 90 degrees.
    view_angle_y: float
        Set viewing angle (in degrees) relative to beam propagation axis. Defined as angle from glancing incidence,
        normal incidence is 90 degrees.
    x: (N,) ndarray
        profile monitor x coordinates
    y: (N,) ndarray
        profile monitor y coordinates
    profile: (N,N) ndarray
        Calculated beam profile (normalized intensity) at profile monitor.
    x_lineout: (N,) ndarray
        Calculated horizontal lineout (normalized).
    y_lineout: (N,) ndarray
        Calculated vertical lineout (normalized).
    cx: float
        Horizontal beam centroid on PPM.
    cy: float
        Vertical beam centroid on PPM.
    wx: float
        Horizontal beam FWHM on PPM. Based on Gaussian fit (or calculated from second moment if fit fails).
    wy: float
        Vertical beam FWHM on PPM. Based on Gaussian fit (or calculated from second moment if fit fails).
    resolution: float
        PPM optical resolution. Used if blur is True.
    """

    def __init__(self, name, **kwargs):
        """
        Method to initialize a PPM.
        :param name: str
            device name (e.g. IM1K4)
        :param FOV: float
            width of the (restricted to be square) field of view (m)
        :param z: float
            z location along beamline
        :param N: int
            number of pixels across the image. Image is nxn.
        :param blur: bool
            Blur beam intensity prior to interpolation if True, simulating blurring due to finite resolution of
            microscope. Mainly important for wavefront sensor profile monitors.
        :param view_angle_x: float
            Set horizontal viewing angle (in degrees) relative to beam propagation axis.
            Defined as angle from glancing incidence, normal incidence is 90 degrees.
        :param view_angle_y: float
            Set vertical viewing angle (in degrees) relative to beam propagation axis.
            Defined as angle from glancing incidence, normal incidence is 90 degrees.
        :param resolution: float
            PPM optical resolution. Used if blur is True.
        :param calc_phase: bool
            whether to calculate/interpolate the phase profile at the PPM. Used with Pulse class.
        """

        # set defaults
        self.FOV = 10e-3
        self.z = None
        self.global_x = 0
        self.global_y = 0
        self.N = 2048
        self.blur = False
        self.view_angle_x = 90
        self.view_angle_y = 90
        self.resolution = 5e-6
        self.calc_phase = False
        self.threshold = 0.0
        self.azimuth = 0
        self.elevation = 0
        self.xhat = None
        self.yhat = None
        self.zhat = None
        self.x_intersect = 0
        self.y_intersect = 0
        self.z_intersect = 0

        # set allowed kwargs
        allowed_arguments = ['N', 'dx', 'FOV', 'z', 'blur', 'view_angle_x',
                             'view_angle_y', 'resolution', 'calc_phase', 'threshold']
        # update attributes based on kwargs
        for key, value in kwargs.items():
            if key in allowed_arguments:
                setattr(self, key, value)

        # set some attributes
        # self.N = N
        self.M = np.copy(self.N)
        self.dx = self.FOV / self.N
        # self.FOV = FOV
        # self.z = z
        self.name = name
        # self.blur = blur
        # self.view_angle_x = view_angle_x
        # self.view_angle_y = view_angle_y
        # self.resolution = resolution
        # self.calc_phase = calc_phase

        # calculate PPM coordinates
        self.x = np.linspace(-self.N / 2, self.N / 2 - 1, self.N) * self.dx
        self.y = np.copy(self.x)

        f_x = np.linspace(-self.N / 2., self.N / 2. - 1., self.N) / self.N / self.dx
        f_y = np.linspace(-self.N / 2., self.N / 2. - 1., self.N) / self.N / self.dx

        # get 2D coordinate arrays
        self.xx, self.yy = np.meshgrid(self.x, self.y)

        self.f_x, self.f_y = np.meshgrid(f_x, f_y)

        # initialize some attributes
        self.profile = np.zeros((self.N, self.N))
        self.phase = np.zeros((self.N, self.N), dtype=complex)
        self.zx = 0
        self.zy = 0
        self.cx_beam = 0
        self.cy_beam = 0
        self.x_lineout = np.zeros(self.M)
        self.y_lineout = np.zeros(self.N)
        self.fit_x = np.zeros(self.M)
        self.fit_y = np.zeros(self.N)
        self.amp_x = 0
        self.amp_y = 0
        self.cx = 0
        self.cy = 0
        self.wx = 0
        self.wy = 0
        self.xbin = 1
        self.lambda0 = 0.0
        self.centroid_is_valid = 0
        self.wavefront_is_valid = 0
        self.group_delay = 0

    def beam_analysis(self, line_x, line_y):
        """
        Method for analyzing image of the beam.
        :param line_x: (N,) ndarray
            Horizontal lineout. Could be summed across full image or from an ROI.
        :param line_y: (N,) ndarray
            Vertical lineout. Could be summed across full image or from an ROI.
        :return cx: float
            Calculated horizontal centroid (m)
        :return cy: float
            Calculated vertical centroid (m)
        :return fwhm_x: float
            Calculated horizontal FWHM (m). Based on Gaussian fit (or calculated from second moment if fit fails).
        :return fwhm_y: float
            Calculated vertical FWHM (m). Based on Gaussian fit (or calculated from second moment if fit fails).
        :return fwx_guess: float
            Calculated horizontal FWHM (m) based on calculation of second moment.
        :return fwy_guess: float
            Calculated vertical FWHM (m) based on calculation of second moment.
        """

        self.amp_x = np.max(line_x)-np.min(line_x)
        self.amp_y = np.max(line_y)-np.min(line_y)

        # normalize lineouts
        line_x = line_x / np.max(line_x)
        line_y = line_y / np.max(line_y)

        # set 20% threshold
        thresh_x = np.max(line_x) * .2
        thresh_y = np.max(line_y) * .2
        # subtract threshold and set everything below to zero
        norm_x = line_x - thresh_x
        norm_x[norm_x < 0] = 0
        # re-normalize
        norm_x = norm_x / np.max(norm_x)

        # subtract threshold and set everything below to zero
        norm_y = line_y - thresh_y
        norm_y[norm_y < 0] = 0
        # re-normalize
        norm_y = norm_y / np.max(norm_y)

        # calculate centroids
        cx = np.sum(norm_x * self.x) / np.sum(norm_x)
        cy = np.sum(norm_y * self.y) / np.sum(norm_y)

        # calculate second moments. Converted to microns to help with fitting
        sx = np.sqrt(np.sum(norm_x * (self.x - cx) ** 2) / np.sum(norm_x)) * 1e6
        sy = np.sqrt(np.sum(norm_y * (self.y - cy) ** 2) / np.sum(norm_y)) * 1e6
        # conversion factor from sigma to fwhm
        fwx_guess = sx * 2.355
        fwy_guess = sy * 2.355

        # initial guess for Gaussian fit
        guessx = [cx * 1e6, sx]
        guessy = [cy * 1e6, sy]

        fit_validity = 1

        # Gaussian fitting. Using try/except to deal with any fitting errors
        try:
            # only fit in the region where we have signal
            mask = line_x > .1
            # Gaussian fit using Scipy curve_fit. Using only data that has >10% of the max
            px, pcovx = optimize.curve_fit(Util.fit_gaussian, self.x[mask] * 1e6, line_x[mask], p0=guessx)
            # set sx to sigma from the fit if successful.
            sx = px[1]
        except ValueError:
            fit_validity = 0
            print('Some of the data contained NaNs or options were incompatible. Using second moment for width.')
        except RuntimeError:
            fit_validity = 0
            print('Least squares minimization failed. Using second moment for width.')

        try:
            # only fit in the region where we have signal
            mask = line_y > .1
            # Gaussian fit using Scipy curve_fit. Using only data that has >10% of the max
            py, pcovy = optimize.curve_fit(Util.fit_gaussian, self.y[mask] * 1e6, line_y[mask], p0=guessy)
            # set sy to sigma from the fit if successful.
            sy = py[1]
        except ValueError:
            fit_validity = 0
            print('Some of the data contained NaNs or options were incompatible. Using second moment for width.')
        except RuntimeError:
            fit_validity = 0
            print('Least squares minimization failed. Using second moment for width.')

        # conversion factor from sigma to FWHM. Also convert back to meters.
        fwhm_x = sx * 2.355 / 1e6
        fwhm_y = sy * 2.355 / 1e6

        # check validity
        validity = ((self.amp_x > 0) and (self.amp_y > 0) and fit_validity and
                    (fwhm_x < np.max(2*self.x)) and (fwhm_y < np.max(2*self.y)))

        self.centroid_is_valid = validity

        return cx, cy, fwhm_x, fwhm_y, fwx_guess, fwy_guess

    def calc_profile(self, beam):
        """
        Method to calculate the beam profile at the PPM screen.
        :param beam: Beam
            Beam object for viewing at PPM location. The Beam object is not modified by this method.
        :return: None
        """

        beam_shift = np.array([self.x_intersect - self.global_x,
                               self.y_intersect - self.global_y,
                               self.z_intersect - self.z])
        x_shift = np.dot(beam_shift, self.xhat)
        y_shift = np.dot(beam_shift, self.yhat)

        # Calculate intensity from complex beam
        profile = np.abs(beam.wave) ** 2

        # coordinate scaling due to off-axis viewing angle
        scaling_x = 1 / np.sin(self.view_angle_x * np.pi / 180)
        scaling_y = 1 / np.sin(self.view_angle_y * np.pi / 180)

        # if blurring is used, apply a gaussian filter
        if self.blur:
            # calculate blur widths in pixels, based on beam's pixel size
            x_width = self.resolution / beam.dx
            y_width = self.resolution / beam.dy
            # apply blurring using ndimage gaussian_filter
            profile = ndimage.filters.gaussian_filter(profile, sigma=(y_width, x_width))

        # get beam coordinates for interpolation
        x = beam.x[0,:] + x_shift
        y = beam.y[:,0] + y_shift
        # interpolating function from Scipy's interp2d. Extrapolation value is set to zero.
        f = interpolation.interp2d(x * scaling_x, y * scaling_y, profile, fill_value=0)
        # do the interpolation to get the profile we'll see on the PPM
        self.profile = f(self.x, self.y)

        if self.calc_phase:
            phase = unwrap_phase(np.angle(beam.wave))
            f_phase = interpolation.interp2d(x * scaling_x, y * scaling_y, phase, fill_value=0)
            self.phase = f_phase(self.x, self.y)

            if not beam.focused_x:
                # self.phase += np.pi / beam.lambda0 / beam.zx * (self.xx - beam.cx)**2
                self.zx = beam.zx
                self.cx_beam = beam.cx
            if not beam.focused_y:
                # self.phase += np.pi / beam.lambda0 / beam.zy * (self.yy - beam.cy)**2
                self.zy = beam.zy
                self.cy_beam = beam.cy
            self.phase += 2 * np.pi / beam.lambda0 * beam.ax * (self.xx - beam.cx)
            self.phase += 2 * np.pi / beam.lambda0 * beam.ay * (self.yy - beam.cy)

        self.group_delay = beam.group_delay

        # calculate horizontal lineout
        self.x_lineout = np.sum(self.profile, axis=0)
        # calculate vertical lineout
        self.y_lineout = np.sum(self.profile, axis=1)

        # get beam wavelength
        self.lambda0 = beam.lambda0

        # calculate centroids and beam widths
        self.cx, self.cy, self.wx, self.wy, wx2, xy2 = self.beam_analysis(self.x_lineout, self.y_lineout)

    def propagate(self, beam):
        """
        Method to propagate beam through PPM. Calls calc_profile.
        :param beam: Beam
            Beam object for viewing at PPM location. The Beam object is not modified by this method.
        :return: None
        """
        self.calc_profile(beam)

    def retrieve_wavefront(self, wfs):
        """
        Method to calculate wavefront in the case where there is a wavefront sensor upstream of the PPM.
        :param wfs: WFS object
            Grating structure that generates Talbot interferometry patterns. Passed to this method to gain access
            to its attributes.
        :return wfs_data: dict
            Includes the following entries
            x_prime: (M,) ndarray
                Horizontal coordinates for retrieved high-order phase
            y_prime: (N,) ndarray
                Vertical coordinates for retrieved high-order phase
            x_res: (M,) ndarray
                Horizontal residual phase (>2nd order) at points in x_prime
            y_res: (N,) ndarray
                Vertical residual phase (>2nd order) at points in y_prime
            coeff_x: (k,) ndarray
                Legendre coefficients for horizontal phase lineout
            coeff_y: (k,) ndarray
                Legendre coefficients for vertical phase lineout
            z2x: float
                Distance to horizontal focus
            z2y: float
                Distance to vertical focus
        """

        # print('retrieving wavefront')

        # get Talbot fraction that we're using (fractional Talbot effect)
        fraction = wfs.fraction

        # Distance from wavefront sensor to PPM
        zT = self.z - wfs.z

        # magnification of Talbot pattern
        mag = (zT + wfs.f0) / wfs.f0

        # number of pixels to sum across to get lineout
        lineout_width = int(wfs.pitch / self.dx * 5 * mag)

        # lineout boundaries in pixels (distance from center)
        x_lim = int(self.wx/self.dx)
        y_lim = int(self.wy/self.dx)

        # calculated beam center in pixels
        x_center = Util.coordinate_to_pixel(self.cx, self.dx, self.M)
        y_center = Util.coordinate_to_pixel(self.cy, self.dx, self.N)

        # get lineouts from 2d profile
        lineout_x = Util.get_horizontal_lineout(self.profile, x_center=x_center, y_center=y_center,
                                                half_length=x_lim, half_width=lineout_width / 2)
        lineout_y = Util.get_vertical_lineout(self.profile, x_center=x_center, y_center=y_center,
                                              half_length=y_lim, half_width=lineout_width / 2)

        # expected spatial frequency of Talbot pattern (1/m)
        peak = 1. / mag / wfs.pitch * fraction

        # spatial frequency now in units of (1/pixels)
        fc = peak * self.dx

        # calculate pitch from lineouts. See pitch module.
        # print('getting lineouts')
        xline = TalbotLineout(lineout_x, fc, fraction, pad=True)
        yline = TalbotLineout(lineout_y, fc, fraction, pad=True)

        # parameters for calculating Legendre coefficients
        wfs_param = {
                "dg": wfs.pitch,  # wavefront sensor pitch (m)
                "fraction": fraction,  # wavefront sensor fraction
                "dx": self.dx*self.xbin,  # PPM pixel size
                "zT": zT,  # distance between WFS and PPM
                "lambda0": self.lambda0,  # beam wavelength
                "fc": fc  # spatial frequency of expected peak (1/pixels)
                }

        # calculate Legendre coefficients
        # print('getting Legendre coefficients')
        wfs_param['dg'] = wfs.x_pitch_sim
        z_x, coeff_x, x_prime, x_res, fit_object = xline.get_legendre(wfs_param)
        wfs_param['dg'] = wfs.y_pitch_sim
        z_y, coeff_y, y_prime, y_res, fit_object = yline.get_legendre(wfs_param)
        # print('found Legendre coefficients')

        # pixel size for retrieved wavefront
        dx_prime = x_prime[1] - x_prime[0]
        dy_prime = y_prime[1] - y_prime[0]

        # re-center residual phase coordinates on beam center
        x_prime += (x_center-self.M/2) * dx_prime
        y_prime += (y_center-self.N/2) * dy_prime

        # convert coordinates to microns
        x_prime = x_prime * 1e6
        y_prime = y_prime * 1e6

        rms_x = np.std(x_res)
        rms_y = np.std(y_res)

        # print calculated distance to focus
        # print('Distance to source: '+str(z_x))
        # print('Distance to source: '+str(z_y))

        # output. See method docstring for descriptions.
        wfs_data = {
                'x_res': x_res,
                'x_prime': x_prime,
                'y_res': y_res,
                'y_prime': y_prime,
                'coeff_x': coeff_x,
                'coeff_y': coeff_y,
                'z_x': z_x,
                'z_y': z_y
                }

        return wfs_data, wfs_param

    def retrieve_wavefront2D(self, basis_file, wfs, threshold=0.01):
        """
        Method to calculate wavefront in the case where there is a wavefront sensor upstream of the PPM.
        :param basis_file: string
            Path to file containing pickled Legendre basis object.
        :param wfs: WFS object
            Grating structure that generates Talbot interferometry patterns. Passed to this method to gain access
            to its attributes.
        :param threshold: float
            Optional, controls how much to threshold the intensity when recovering the wavefront
        :return wfs_data: dict
            Includes the following entries
            x_prime: (M,) ndarray
                Horizontal coordinates for retrieved high-order phase
            y_prime: (N,) ndarray
                Vertical coordinates for retrieved high-order phase
            x_res: (M,) ndarray
                Horizontal residual phase (>2nd order) at points in x_prime
            y_res: (N,) ndarray
                Vertical residual phase (>2nd order) at points in y_prime
            coeff_x: (k,) ndarray
                Legendre coefficients for horizontal phase lineout
            coeff_y: (k,) ndarray
                Legendre coefficients for vertical phase lineout
            z2x: float
                Distance to horizontal focus
            z2y: float
                Distance to vertical focus
        """

        print('retrieving wavefront')

        # go ahead and retrieve 1D wavefront first
        wfs_data, wfs_param = self.retrieve_wavefront(wfs)

        # get Talbot fraction that we're using (fractional Talbot effect)
        fraction = wfs.fraction

        # Talbot image processing
        # load basis
        with open(basis_file, 'rb') as f:
            fit_object = pickle.load(f)

        # initialize Talbot image processing
        image_calc = TalbotImage(self.profile, wfs_param['fc'], fraction)

        # add parameters for calculating Legendre coefficients
        wfs_param['downsample'] = 3
        wfs_param['zf'] = wfs.f0
        wfs_param['dg'] = wfs.x_pitch_sim

        # calculate 2D legendre coefficients
        print('getting 2D Legendre coefficients')
        recovered_beam, fit_params = image_calc.get_legendre(fit_object, wfs_param, threshold=threshold)

        # get complete wavefront with defocus
        x = fit_params['x']
        y = fit_params['y']
        px = fit_params['px']
        py = fit_params['py']
        coeff = fit_params['coeff']

        # add defocus to wavefront fit
        full_wave = fit_object.wavefront_fit(coeff) + px * x**2 + py * y**2

        # output. See method docstring for descriptions.
        wfs_data2D = {
                'recovered': recovered_beam,
                'wave': full_wave
                }

        wfs_data.update(fit_params)

        wfs_data.update(wfs_data2D)

        return wfs_data

    def add_complex_profile(self, beam, zx_ref=None, zy_ref=None):

        if zx_ref is None:
            zx_ref = np.inf
        if zy_ref is None:
            zy_ref = np.inf

        beam_amp = np.abs(beam.wave)
        beam_phase = np.angle(beam.wave)

        # get beam coordinates for interpolation
        x = beam.x[0, :]
        y = beam.y[:, 0]
        # interpolating function from Scipy's interp2d. Extrapolation value is set to zero.
        f_amp = interpolation.interp2d(x, y, beam_amp, fill_value=0)
        f_phase = interpolation.interp2d(x, y, beam_phase, fill_value=0)

        # do the interpolation to get the profile we'll see on the PPM
        amp_interp = f_amp(self.x, self.y)
        phase_interp = f_phase(self.x, self.y)

        # add linear phase (centered on beam)
        phase_interp += 2*np.pi/beam.lambda0 * (beam.ax * self.xx + beam.ay * self.yy)

        # add quadratic phase (centered on beam)
        phase_interp += np.pi/beam.lambda0 * (self.xx**2*(1/beam.zx - 1/zx_ref)
                                              + self.yy**2 * (1/beam.zy - 1/zy_ref))

        # figure out quadratic phase later
        complex_profile_add = amp_interp * np.exp(1j*phase_interp)

        # add to current complex profile
        self.complex_profile += complex_profile_add

        # update profile
        self.profile = np.abs(self.complex_profile)**2

        # calculate horizontal lineout
        self.x_lineout = np.sum(self.profile, axis=0)
        # calculate vertical lineout
        self.y_lineout = np.sum(self.profile, axis=1)

        # calculate centroids and beam widths
        self.cx, self.cy, self.wx, self.wy, wx2, xy2 = self.beam_analysis(self.x_lineout, self.y_lineout)

    def add_profile(self, profile):
        self.profile += profile
        # calculate horizontal lineout
        self.x_lineout = np.sum(self.profile, axis=0)
        # calculate vertical lineout
        self.y_lineout = np.sum(self.profile, axis=1)

        # calculate centroids and beam widths
        self.cx, self.cy, self.wx, self.wy, wx2, xy2 = self.beam_analysis(self.x_lineout, self.y_lineout)

    def view_horizontal(self, ax=None, normalized=True, log=False, show_fit=True, legend=False, label='Lineout'):
        """
        Method to view
        :param normalized: whether to normalize the lineout
        :return:
        """

        gaussian_fit = np.exp(-(self.x - self.cx) ** 2 / 2 / (self.wx / 2.355) ** 2)

        if ax is None:
            # generate the figure
            plt.figure()
            ax = plt.subplot2grid((1,1), (0, 0))
        if normalized:
            # show the vertical lineout (distance in microns)
            if log:
                ax.semilogy(self.x * 1e6, self.x_lineout / np.max(self.x_lineout), label=label)
            else:
                ax.plot(self.x * 1e6, self.x_lineout / np.max(self.x_lineout), label=label)
                ax.set_ylim(0, 1.05)
            ax.set_ylabel('Intensity (normalized)')
        else:
            # show the vertical lineout (distance in microns)
            if log:
                ax.semilogy(self.x * 1e6, self.x_lineout, label=label)
            else:
                ax.plot(self.x * 1e6, self.x_lineout, label=label)
            gaussian_fit *= np.max(self.x_lineout)
            ax.set_ylabel('Intensity (arbitrary units)')
        # also plot the Gaussian fit
        if show_fit:
            if log:
                ax.semilogy(self.x*1e6, gaussian_fit, label='fit')
            else:
                ax.plot(self.x * 1e6, gaussian_fit, label='fit')
        if legend:
            ax.legend()
        ax.set_xlabel('X Coordinates (\u03BCm)')
        # show a grid
        ax.grid(True)
        # set limits


        return ax

    def view_vertical(self, ax_y=None, normalized=True, log=False, show_fit=True, legend=False, label='Lineout', lineout=False):
        """
        Method to view
        :param normalized: whether to normalize the lineout
        :return:
        """

        gaussian_fit = np.exp(-(self.y - self.cy) ** 2 / 2 / (self.wy / 2.355) ** 2)

        # calculated beam center in pixels
        x_center = Util.coordinate_to_pixel(self.cx, self.dx, self.M)
        y_center = Util.coordinate_to_pixel(self.cy, self.dx, self.N)

        # lineout boundaries in pixels (distance from center)
        x_lim = int(self.wx / self.dx) * 4
        y_lim = int(self.wy / self.dx) * 4

        if lineout:
            # get lineouts from 2d profile
            lineout_y = Util.get_vertical_lineout(self.profile, x_center=x_center, y_center=y_center, half_width=0)
        else:
            lineout_y = self.y_lineout

        if ax_y is None:
            # generate the figure
            plt.figure()
            ax_y = plt.subplot2grid((1,1), (0, 0))
        if normalized:
            # show the vertical lineout (distance in microns)
            if log:
                ax_y.semilogy(self.y * 1e6, lineout_y / np.max(lineout_y), label=label)
            else:
                ax_y.plot(self.y * 1e6, lineout_y / np.max(lineout_y), label=label)
                ax_y.set_ylim(0, 1.05)
            ax_y.set_ylabel('Intensity (normalized)')
        else:
            # show the vertical lineout (distance in microns)
            if log:
                ax_y.semilogy(self.y * 1e6, lineout_y, label=label)
            else:
                ax_y.plot(self.y * 1e6, lineout_y, label=label)
            gaussian_fit *= np.max(lineout_y)
            ax_y.set_ylabel('Intensity (arbitrary units)')
        # also plot the Gaussian fit
        if show_fit:
            if log:
                ax_y.semilogy(self.y*1e6, gaussian_fit, label='fit')
            else:
                ax_y.plot(self.y * 1e6, gaussian_fit, label='fit')
        if legend:
            ax_y.legend()
        ax_y.set_xlabel('Y Coordinates (\u03BCm)')
        # show a grid
        ax_y.grid(True)
        # set limits


        return ax_y

    def view_beam(self):
        """
        Method to view beam after the fact. Will be zero intensity everywhere if calc_profile (or propagate)
        haven't been called yet.
        :return axes_handles: list of matplotlib axes handles
            Handles to the axes in the generated figure. Listed in the following order [profile,x_lineout,y_lineout].
        """

        # minima and maxima of the field of view (in microns) for imshow extent
        minx = np.round(np.min(self.x) * 1e6)
        maxx = np.round(np.max(self.x) * 1e6)
        miny = np.round(np.min(self.y) * 1e6)
        maxy = np.round(np.max(self.y) * 1e6)

        units = 'microns'
        mult = 1e6

        all_extrema = np.array([minx,maxx,miny,maxy])
        min_extrema = np.min(np.abs(all_extrema))
        if min_extrema<1:
            minx = np.round(np.min(self.x) * 1e9)
            maxx = np.round(np.max(self.x) * 1e9)
            miny = np.round(np.min(self.y) * 1e9)
            maxy = np.round(np.max(self.y) * 1e9)
            units = 'nm'
            mult = 1e9

        # generate the figure
        plt.figure(figsize=(8, 8))

        # generate the axes, in a grid
        ax_profile = plt.subplot2grid((4, 4), (0, 0), colspan=3, rowspan=3)
        ax_y = plt.subplot2grid((4, 4), (0, 3), rowspan=3)
        ax_x = plt.subplot2grid((4, 4), (3, 0), colspan=3)

        # show the image, with positive y at the top of the figure
        ax_profile.imshow(np.flipud(self.profile), extent=(minx, maxx, miny, maxy), cmap=plt.get_cmap('gnuplot'))
        # label coordinates
        ax_profile.set_xlabel('X coordinates (%s)' % units)
        ax_profile.set_ylabel('Y coordinates (%s)' % units)
        ax_profile.set_title(self.name)

        # show the vertical lineout (distance in microns)
        ax_y.plot(self.y_lineout/np.max(self.y_lineout), self.y * mult)
        # also plot the Gaussian fit
        ax_y.plot(np.exp(-(self.y - self.cy) ** 2 / 2 / (self.wy / 2.355) ** 2), self.y * mult)
        # show a grid
        ax_y.grid(True)
        # set limits
        ax_y.set_xlim(0, 1.05)

        # show the horizontal lineout (distance in microns)
        ax_x.plot(self.x * mult, self.x_lineout/np.max(self.x_lineout))
        # also plot the Gaussian fit
        ax_x.plot(self.x * mult, np.exp(-(self.x - self.cx) ** 2 / 2 / (self.wx / 2.355) ** 2))
        # show a grid
        ax_x.grid(True)
        # set limits
        ax_x.set_ylim(0, 1.05)

        # add some annotations with beam centroid and FWHM
        ax_y.text(.6, .1 * np.max(self.y * mult), 'centroid: %.2f %s' % (self.cy * mult, units), rotation=-90)
        ax_y.text(.3, .1 * np.max(self.y * mult), 'width: %.2f %s' % (self.wy * mult, units), rotation=-90)
        ax_x.text(-.9 * np.max(self.x * mult), .6, 'centroid: %.2f %s' % (self.cx * mult, units))
        ax_x.text(-.9 * np.max(self.x * mult), .3, 'width: %.2f %s' % (self.wx * mult, units))

        # tight layout to make sure we're not cutting out anything
        plt.tight_layout()

        # bundle handles in a list
        axes_handles = [ax_profile, ax_x, ax_y]

        return axes_handles

    def complex_beam(self):
        if self.calc_phase:
            # reshape into 2 dimensional representation
            complex_beam = np.sqrt(self.profile) * np.exp(1j*self.phase)
        else:
            complex_beam = np.sqrt(self.profile)
        return complex_beam, self.group_delay, self.zx, self.zy, self.cx_beam, self.cy_beam


class PPM_Device(PPM):
    """
    Child class of PPM that is used for a physical PPM, rather than simulated.
    """
    def __init__(self, name, **kwargs):
        super().__init__(name, **kwargs)

        self.imager_prefix = name
        self.threshold = 0.0001

        # set allowed kwargs
        allowed_arguments = ['average','threshold','fit_object']

        # update attributes based on kwargs
        for key, value in kwargs.items():
            if key in allowed_arguments:
                setattr(self, key, value)

        # get Y motor state
        self.state = EpicsSignalRO(self.imager_prefix+'MMS:STATE:GET_RBV', auto_monitor=True)
        # define possible states depending on imager type
        if 'XTES' in self.imager_prefix:
            self.states_list = ['Unknown', 'OUT', 'YAG', 'DIAMOND', 'RETICLE']
        elif 'PPM' in self.imager_prefix:
            self.states_list = ['Unknown', 'OUT', 'POWERMETER', 'YAG1', 'YAG2']
        else:
            self.states_list = []

        self.cam_name = self.imager_prefix + 'CAM:'
        if 'MONO' in self.imager_prefix:
            self.cam_name = self.imager_prefix
        self.epics_name = self.cam_name + 'IMAGE3:'
        # get acquisition info (this is in seconds)
        self.acquisition_period = PV(self.epics_name[:-7] + 'AcquirePeriod_RBV').get()

        # check if Image3 is available
        port = PV(self.epics_name + 'PortName_RBV').get()
        array_rate = PV(self.epics_name + 'ROI:EnableCallbacks').get()

        if port is None or array_rate==0:
            self.epics_name = self.imager_prefix + 'CAM:IMAGE1:'
            self.acquisition_period = PV(self.imager_prefix + 'CAM:AcquirePeriod_RBV').get()

        port = PV(self.epics_name + 'PortName_RBV').get()

        array_rate = PV(self.epics_name + 'ROI:EnableCallbacks').get()


        if port is None or array_rate==0:
            self.epics_name = self.imager_prefix + 'CAM:IMAGE2:'
            self.acquisition_period = PV(self.imager_prefix + 'CAM:AcquirePeriod_RBV').get()

        port = PV(self.epics_name + 'PortName_RBV').get()

        if port is None:
            self.epics_name = self.imager_prefix + 'DATA1:'
            self.acquisition_period = PV(self.imager_prefix + 'AcquirePeriod_RBV').get()
        

        self.orientation = 'action0'

        print(self.epics_name)


        FOV_dict = {
            'IM2K4': 8.5,
            'IM3K4': 8.5,
            'IM4K4': 5.0,
            'IM5K4': 8.5,
            'IM6K4': 8.5,
            'IM1K1': 8.5,
            'IM2K1': 8.5,
            'IM1K2': 8.5,
            'IM2K2': 18.5,
            'IM3K2': 18.5,
            'IM4K2': 8.5,
            'IM5K2': 8.5,
            'IM6K2': 5.0,
            'IM7K2': 5.0,
            'IM1L1': 8.5,
            'IM2L1': 8.5,
            'IM3L1': 8.5,
            'IM4L1': 8.5,
            'IM1K3': 8.5,
            'IM2K3': 8.5,
            'IM3K3': 8.5,
            'IM3L0': 5.0
        }

        z_dict = {
            'IM1L0': 699.5576832,
            'IM2L0': 736.50848,
            'IM3L0': 746.0000167,
            'IM4L0': 753.5587416,
            'IM1K0': 699.4677942,
            'IM2K0': 732.3403281,
            'IM1K1': 738.0279162,
            'IM2K1': 742.15,
            'IM1K2': 777.93,
            'IM2K2': 780.425,
            'IM3K2': 781.9,
            'IM4K2': 783.455,
            'IM5K2': 787.417,
            'IM6K2': 792.167,
            'IM7K2': 798.5,
            'IM1L1': 745.4046250,
            'IM2L1': 759.02,
            'IM3L1': 778.96,
            'IM4L1': 778.96,
            'IM1K3': 740.804,
            'IM2K3': 750,
            'IM3K3': 778.66,
            'IM2K4': 755.32096,
            'IM3K4': 758.889,
            'IM4K4': 761.101,
            'IM5K4': 764.313
            #'IM5K4': 764.45591 - 0.03
        }

        try:
            self.distance = FOV_dict[self.epics_name[0:5]] * 1e3
            self.z = z_dict[self.epics_name[0:5]]
        except:
            self.distance = 8500.0
            self.z = z_dict['IM1L0']


        try:
            self.gige = PCDSAreaDetector(self.cam_name, name='gige')
            self.reset_camera()
        except Exception:
            print('\nSomething wrong with camera server')
            self.gige = None

        # load in pixel size
        try:
            with open('/cds/home/s/seaberg/Commissioning_Tools/PPM_centroid/imagers.db') as json_file:
                data = json.load(json_file)
           
            key_name = self.epics_name[0:5]
            if 'MONO' in self.epics_name:
                if '3' in self.epics_name:
                    key_name = 'MONO_03'
                elif '4' in self.epics_name:
                    key_name = 'MONO_04'

            imager_data = data[key_name]
            #imager_data = data[self.epics_name[0:5]]
            self.dx = float(imager_data['pixel'])
            self.distance = float(imager_data['FOV']) * 1e3
            self.z = float(imager_data['z'])

            try:
                self.cx_target = float(imager_data['cx'])
                self.cy_target = float(imager_data['cy'])
            except KeyError:
                self.cx_target = 0
                self.cy_target = 0

        except json.decoder.JSONDecodeError:
            self.dx = 5.5/1.2
            self.cx_target = 0.0
            self.cy_target = 0.0
        except KeyError:
            print('pixel size not calibrated. units are pixels.')
            self.dx = 1
            self.cx_target = 0.0
            self.cy_target = 0.0

        

        #self.cx_target = 0
        #self.cy_target = 0

        print(self.dx)

        # if len(sys.argv)>1:
        #     self.cam_name = sys.argv[1]
        #     self.epics_name = sys.argv[1] + 'IMAGE2:'

        self.image_pv = PV(self.epics_name + 'ArrayData')

        # get ROI info
        xmin = PV(self.epics_name + 'ROI:MinX_RBV').get()
        xmax = xmin + PV(self.epics_name + 'ROI:SizeX_RBV').get() - 1
        ymin = PV(self.epics_name + 'ROI:MinY_RBV').get()
        ymax = ymin + PV(self.epics_name + 'ROI:SizeY_RBV').get() - 1
        # get binning
        self.xbin = PV(self.epics_name + 'ROI:BinX_RBV').get()
        self.ybin = PV(self.epics_name + 'ROI:BinY_RBV').get()

        # get array size
        self.xsize = PV(self.epics_name + 'ROI:ArraySizeX_RBV').get()
        self.ysize = PV(self.epics_name + 'ROI:ArraySizeY_RBV').get()

        # pixel size in meters, per pixel so need to take binning into account
        self.dxm = self.dx * 1e-6 * self.xbin

        print(self.xsize)
        if self.xsize == 0:
            self.xsize = PV(self.epics_name + 'ArraySize0_RBV').get()
            self.ysize = PV(self.epics_name + 'ArraySize1_RBV').get()
            xmin = 0
            ymin = 0
            xmax = self.xsize - 1
            ymax = self.ysize - 1

        #self.x = np.linspace(0, self.xsize - 1, self.xsize, dtype=float)
        #self.x -= self.xsize/2
        #self.y = np.linspace(0, self.ysize - 1, self.ysize, dtype=float)
        #self.y -= self.ysize/2

        self.x = np.linspace(xmin, xmax - (self.xbin - 1), self.xsize, dtype=float)
        self.x -= (xmax + 1) / 2
        self.y = np.linspace(ymin, ymax - (self.ybin - 1), self.ysize, dtype=float)
        self.y -= (ymax + 1) / 2

        self.x *= self.dx
        self.y *= self.dx
        self.xx, self.yy = np.meshgrid(self.x, self.y)

        self.x0 = np.copy(self.x)
        self.y0 = np.copy(self.y)

        print(self.epics_name)
        print(self.xsize)
        print(self.ysize)

        self.FOV = np.max(self.x) - np.min(self.x)

        self.N, self.M = np.shape(self.xx)

        self.profile = np.zeros_like(self.xx)
        self.x_lineout = np.zeros(self.M)
        self.y_lineout = np.zeros(self.N)
        self.x_projection = np.zeros(self.M)
        self.y_projection = np.zeros(self.N)
        if 'K' in self.epics_name:
            self.photon_energy = PV('PMPS:KFE:PE:UND:CurrentPhotonEnergy_RBV').get()
        else:
            self.photon_energy = PV('PMPS:LFE:PE:UND:CurrentPhotonEnergy_RBV').get()

        print('photon energy: %.2f' % self.photon_energy)
        self.lambda0 = 1239.8/self.photon_energy*1e-9
        self.time_stamp = 0.0
        self.cx = 0
        self.cy = 0
        self.wx = 0
        self.wy = 0
        self.intensity = 0

        f_x = np.linspace(-self.M / 2., self.M / 2. - 1., self.M) / self.M / self.dxm
        f_y = np.linspace(-self.N / 2., self.N / 2. - 1., self.N) / self.N / self.dxm

        self.f_x, self.f_y = np.meshgrid(f_x, f_y)

        self.downsample = 3

        self.Nd = int(self.N / (2 ** self.downsample))
        self.Md = int(self.M / (2 ** self.downsample))

        self.fit_object = None

        # load in dummy image
        self.dummy_image = np.load('/cds/home/s/seaberg/Commissioning_Tools/PPM_centroid/im2l0_sim.npy')

    def set_orientation(self, orientation):
        self.orientation = orientation

    def add_fit_object(self, fit_object):
        self.fit_object = fit_object

    def retrieve_wavefront(self, wfs, focusFOV=10, focus_z=0):
        """
        Method to calculate wavefront in the case where there is a wavefront sensor upstream of the PPM.
        :param wfs: WFS object
            Grating structure that generates Talbot interferometry patterns. Passed to this method to gain access
            to its attributes.
        :return wfs_data: dict
            Includes the following entries
            x_prime: (M,) ndarray
                Horizontal coordinates for retrieved high-order phase
            y_prime: (N,) ndarray
                Vertical coordinates for retrieved high-order phase
            x_res: (M,) ndarray
                Horizontal residual phase (>2nd order) at points in x_prime
            y_res: (N,) ndarray
                Vertical residual phase (>2nd order) at points in y_prime
            coeff_x: (k,) ndarray
                Legendre coefficients for horizontal phase lineout
            coeff_y: (k,) ndarray
                Legendre coefficients for vertical phase lineout
            z2x: float
                Distance to horizontal focus
            z2y: float
                Distance to vertical focus
        """

        # print('retrieving wavefront')

        # get Talbot fraction that we're using (fractional Talbot effect)
        fraction = wfs.fraction

        # Distance from wavefront sensor to PPM, 
        # including correction based on z stage
        zT = self.z - wfs.z - wfs.zPos()
        
        # include correction to f0 (distance between focus and grating)
        # based on z stage
        f0 = wfs.f0 + wfs.zPos()
        print('f0: %.3f' % f0)
        #print('zT: %.2f' % zT)

        # magnification of Talbot pattern
        mag = (zT + f0) / f0

        # number of pixels to sum across to get lineout
        lineout_width = int(wfs.pitch / self.dxm * 5 * mag)

        im1 = self.profile

        # expected spatial frequency of Talbot pattern (1/m)
        peak = 1. / mag / wfs.pitch

        fc = peak * self.dxm

        x_mask = ((self.f_x - fc / self.dxm) ** 2 + self.f_y ** 2) < (fc / 4 / self.dxm) ** 2
        x_mask = x_mask * (((self.f_x - fc / self.dxm) ** 2 + self.f_y ** 2) >
                           (fc / 4. / self.dxm - 2. / self.M / self.dxm) ** 2)
        x_mask = x_mask.astype(float)
        y_mask = ((self.f_x) ** 2 + (self.f_y - fc / self.dxm) ** 2) < (fc / 4 / self.dxm) ** 2
        y_mask = y_mask * (((self.f_x) ** 2 + (self.f_y - fc / self.dxm) ** 2) >
                           (fc / 4. / self.dxm - 2. / self.N / self.dxm) ** 2)
        y_mask = y_mask.astype(float)

        # parameters for calculating Legendre coefficients
        wfs_param = {
                "dg": wfs.pitch,  # wavefront sensor pitch (m)
                "fraction": fraction,  # wavefront sensor fraction
                "dx": self.dxm,  # PPM pixel size
                "zT": zT,  # distance between WFS and PPM
                "lambda0": self.lambda0,  # beam wavelength
                "downsample": 3, # Fourier downsampling power of 2
                "zf": f0  # nominal distance from focus to grating
                }

        talbot_image = TalbotImage(im1, fc, fraction)
        recovered_beam, wfs_param_out = talbot_image.get_legendre(self.fit_object, wfs_param, threshold=.1)

        # check validity
        # right now this is requiring that the peak is within half of the masked radius in the Fourier plane
        validity = ((np.abs(wfs_param_out['h_peak'] - peak) < (peak/8)) and
                    (np.abs(wfs_param_out['v_peak'] - peak) < (peak/8)))

        # check target is in
        target_in = 'TARGET' in wfs.check_state()

        # for now require that centroid data is also valid
        self.wavefront_is_valid = self.centroid_is_valid and validity and target_in

        wave = self.fit_object.wavefront_fit(wfs_param_out['coeff'])
        mask = np.abs(recovered_beam.wave[256 - int(self.Nd / 2):256 + int(self.Nd / 2),
                      256 - int(self.Md / 2):256 + int(self.Md / 2)]) > 0
        wave *= mask

        mask_x = mask[int(self.Nd / 2), :]
        mask_y = mask[:, int(self.Md / 2)]

        x_prime = recovered_beam.x[256, 256 - int(self.Md / 2):256 + int(self.Md / 2)] * 1e6
        y_prime = recovered_beam.y[256 - int(self.Nd / 2):256 + int(self.Nd / 2), 256] * 1e6
        x_prime = x_prime[mask_x]
        y_prime = y_prime[mask_y]
        x_res = wave[int(self.Nd / 2), :][mask_x]
        y_res = wave[:, int(self.Md / 2)][mask_y]
        # print('x_res: %d' % np.size(x_res))

        # going to try getting the third order Legendre polynomial here and try to get it to zero using benders
        try:
            leg_x = np.polynomial.legendre.legfit(x_prime*1e-6, x_res, 3)
            leg_y = np.polynomial.legendre.legfit(y_prime*1e-6, y_res, 3)
            coma_x = leg_x[3]
            coma_y = leg_y[3]
        except:
            self.wavefront_is_valid = False
            coma_x = 0
            coma_y = 0

        # setting rms_x/rms_y to third order Legendre coefficient for now.
        rms_x = np.std(x_res)
        rms_y = np.std(y_res)

        x_width = np.std(x_res)
        y_width = np.std(y_res)

        zf_x = -(recovered_beam.zx - zT - f0) * 1e3
        zf_y = -(recovered_beam.zy - zT - f0) * 1e3

        # annotated Fourier transform
        F0 = np.abs(wfs_param_out['F0'])

        F0 = F0 / np.max(F0)
        F0 += x_mask + y_mask

        # plane to propagate to relative to IP (focus_z is given in mm)
        z_plane = focus_z*1e-3

        # propagate to focus
        recovered_beam.beam_prop(-zT-f0 + z_plane)
        focus = recovered_beam.wave
        dx_focus = recovered_beam.dx
        dy_focus = recovered_beam.dy
        print('dx: %.2e' % dx_focus)
        print('dy: %.2e' % dy_focus)
        #focus = np.abs(focus)**2/np.max(np.abs(focus)**2)

        focus_PPM = PPM('focus', FOV=focusFOV*1e-6, N=256)
        focus_PPM.propagate(recovered_beam)
        
       
        focus = focus_PPM.profile/np.max(focus_PPM.profile)
        focus_horizontal = focus_PPM.x_lineout/np.max(focus_PPM.x_lineout)
        focus_vertical = focus_PPM.y_lineout/np.max(focus_PPM.y_lineout)
        focus_fwhm_horizontal = focus_PPM.wx
        focus_fwhm_vertical = focus_PPM.wy

        xf = focus_PPM.x * 1e6

        #x_focus = recovered_beam.x[0, :]
        #y_focus = recovered_beam.y[:, 0]
        #x_interp = np.linspace(-256, 255, 512, dtype=float)*focusFOV*1e-6/512
        #f = interpolation.interp2d(x_focus, y_focus, focus, fill_value=0)
        #focus = f(x_interp, x_interp)
        #focus_horizontal = np.sum(focus, axis=0)
        #focus_vertical = np.sum(focus, axis=1)



        # rms_x = np.std(x_res)
        # rms_y = np.std(y_res)

        # output. See method docstring for descriptions.
        wfs_data = {
                'x_res': x_res,
                'x_prime': x_prime,
                'y_res': y_res,
                'y_prime': y_prime,
                'z_x': zf_x,
                'z_y': zf_y,
                'rms_x': rms_x,
                'rms_y': rms_y,
                'coma_x': coma_x,
                'coma_y': coma_y,
                'F0': F0,
                'focus': focus,
                #'xf': x_interp*1e6,
                'xf': xf,
                'focus_fwhm_horizontal': focus_fwhm_horizontal,
                'focus_fwhm_vertical': focus_fwhm_vertical,
                'focus_horizontal': focus_horizontal,
                'focus_vertical': focus_vertical,
                'wave': wave,
                'dxf': dx_focus,
                'dyf': dy_focus
                }

        return wfs_data, wfs_param_out

    def retrieve_wavefront2D(self, basis_file, wfs):
        """
        Method to calculate wavefront in the case where there is a wavefront sensor upstream of the PPM.
        :param basis_file: string
            Path to file containing pickled Legendre basis object.
        :param wfs: WFS object
            Grating structure that generates Talbot interferometry patterns. Passed to this method to gain access
            to its attributes.
        :return wfs_data: dict
            Includes the following entries
            x_prime: (M,) ndarray
                Horizontal coordinates for retrieved high-order phase
            y_prime: (N,) ndarray
                Vertical coordinates for retrieved high-order phase
            x_res: (M,) ndarray
                Horizontal residual phase (>2nd order) at points in x_prime
            y_res: (N,) ndarray
                Vertical residual phase (>2nd order) at points in y_prime
            coeff_x: (k,) ndarray
                Legendre coefficients for horizontal phase lineout
            coeff_y: (k,) ndarray
                Legendre coefficients for vertical phase lineout
            z2x: float
                Distance to horizontal focus
            z2y: float
                Distance to vertical focus
        """

        print('retrieving wavefront')

        # go ahead and retrieve 1D wavefront first
        wfs_data, wfs_param = self.retrieve_wavefront(wfs)

        # get Talbot fraction that we're using (fractional Talbot effect)
        fraction = wfs.fraction

        # Talbot image processing
        # load basis
        with open(basis_file, 'rb') as f:
            fit_object = pickle.load(f)

        # initialize Talbot image processing
        image_calc = TalbotImage(self.profile, wfs_param['fc'], fraction)

        # add parameters for calculating Legendre coefficients
        wfs_param['downsample'] = 3
        wfs_param['zf'] = f0
        wfs_param['dg'] = wfs.x_pitch_sim

        # calculate 2D legendre coefficients
        print('getting 2D Legendre coefficients')
        recovered_beam, fit_params = image_calc.get_legendre(fit_object, wfs_param)

        # get complete wavefront with defocus
        x = fit_params['x']
        y = fit_params['y']
        px = fit_params['px']
        py = fit_params['py']
        coeff = fit_params['coeff']

        # add defocus to wavefront fit
        full_wave = fit_object.wavefront_fit(coeff) + px * x**2 + py * y**2

        # output. See method docstring for descriptions.
        wfs_data2D = {
                'recovered': recovered_beam,
                'wave': full_wave
                }

        wfs_data.update(fit_params)

        wfs_data.update(wfs_data2D)

        return wfs_data

    def stop(self):
        self.running = False
        try:
            pass
            #self.gige.cam.acquire.put(0, wait=True)
        except AttributeError:
            pass

    def check_rate(self):
        rate = PV(self.cam_name+'ArrayRate_RBV').get()

        return rate

    def reset_camera(self):
        
        try:
            if self.check_rate()>0:
                print('camera is acquiring')
            else:
                print('resetting camera')
                self.gige.cam.acquire.put(0, wait=True)
                self.gige.cam.acquire.put(1)
        except:
            print('no camera')

    def get_dummy_image(self):
        return self.dummy_image

    def get_image(self, angle=0):
        try:
            # do averaging
            if hasattr(self, 'average'):
                numImages = getattr(self, 'average').get_numImages()
            else:
                numImages = 1
            image_data = self.image_pv.get_with_metadata()
            img = np.reshape(image_data['value'], (self.ysize, self.xsize)).astype(float)
            if numImages > 1:
                for i in range(numImages-1):
                    # wait for the next image
                    sleep(self.acquisition_period)
                    image_data = self.image_pv.get_with_metadata()
                    imgTemp = np.reshape(image_data['value'], (self.ysize, self.xsize)).astype(float)
                    img += imgTemp


            img = img/numImages

            time_stamp = image_data['timestamp']
            # time_stamp = image_data.time_stamp
            # img = np.array(image_data.shaped_image,dtype='float')
            # img = np.array(self.gige.image2.image,dtype='float')
            #img = Util.threshold_array(img, self.threshold)

            if self.orientation == 'action0':
                self.profile = img
                self.x = self.x0
                self.y = self.y0
            elif self.orientation == 'action90':
                self.profile = np.rot90(img)
                self.x = self.y0
                self.y = self.x0
            elif self.orientation == 'action180':
                self.profile = np.rot90(img,2)
                self.x = self.x0
                self.y = self.y0
            elif self.orientation == 'action270':
                self.profile = np.rot90(img,3)
                self.x = self.y0
                self.y = self.x0
            elif self.orientation == 'action0_flip':
                self.profile = np.fliplr(img)
                self.x = self.x0
                self.y = self.y0
            elif self.orientation == 'action90_flip':
                self.profile = np.rot90(np.fliplr(img))
                self.x = self.y0
                self.y = self.x0
            elif self.orientation == 'action180_flip':
                self.profile = np.rot90(np.fliplr(img),2)
                self.x = self.x0
                self.y = self.y0
            elif self.orientation == 'action270_flip':
                self.profile = np.rot90(np.fliplr(img),3)
                self.x = self.y0
                self.y = self.x0

            self.N = np.size(self.y)
            self.M = np.size(self.x)

            #print(self.M)
            #print(self.N)

            #angle = -0.2
            self.profile = ndimage.rotate(self.profile, angle, reshape=False)

            temp_profile = Util.threshold_array(self.profile, self.threshold)

            self.intensity = np.mean(temp_profile)
            self.projection_x = np.mean(temp_profile, axis=0)
            self.projection_y = np.mean(temp_profile, axis=1)

            # get beam statistics
            self.cx, self.cy, self.wx, self.wy, wx2, wy2 = self.beam_analysis(self.projection_x, self.projection_y)

            # add imager state to validity
            if 'MONO' in self.imager_prefix or 'SL' in self.imager_prefix:
                imager_state = 'YAG'
            else:
                imager_state = self.states_list[self.state.value]
            imager_in = 'YAG' in imager_state or 'DIAMOND' in imager_state

            self.centroid_is_valid = self.centroid_is_valid and imager_in

            x_center = Util.coordinate_to_pixel(self.cx, self.dx*self.xbin, self.M)
            y_center = Util.coordinate_to_pixel(self.cy, self.dx*self.ybin, self.N)

            #print(self.cx)
            #print(self.cy)

            #print(x_center)
            #print(y_center)

            try:
                self.lineout_x = temp_profile[int(y_center), :]
                self.lineout_y = temp_profile[:, int(x_center)]
            except:
                self.lineout_x = self.projection_x
                self.lineout_y = self.projection_y

            #print('got lineouts')

            # gaussian fits
            try:
                fit_x = self.amp_x * np.exp(
                    -(self.x - self.cx) ** 2 / 2 / (self.wx / 2.355) ** 2)
            except RuntimeWarning:
                fit_x = np.zeros_like(self.lineout_x)
            try:
                fit_y = self.amp_y * np.exp(
                    -(self.y - self.cy) ** 2 / 2 / (self.wy / 2.355) ** 2)
            except RuntimeWarning:
                fit_y = np.zeros_like(self.lineout_y)



            self.fit_x = fit_x
            self.fit_y = fit_y

            self.time_stamp = time_stamp

            return img, time_stamp
        except:
            self.lineout_x = np.zeros_like(self.x_lineout)
            self.lineout_y = np.zeros_like(self.y_lineout)
            print('no image')
            return np.zeros((2048, 2048))


class EXS_Device(PPM):
    """
    Child class of PPM that is used for a physical PPM, rather than simulated.
    """

    def __init__(self, name, **kwargs):
        super().__init__(name, **kwargs)

        self.imager_prefix = name
        self.threshold = 0.0001

        # set allowed kwargs
        allowed_arguments = ['average', 'threshold', 'fit_object']

        # update attributes based on kwargs
        for key, value in kwargs.items():
            if key in allowed_arguments:
                setattr(self, key, value)

        # get Y motor state
        self.state = EpicsSignalRO(self.imager_prefix + 'MMS:STATE:GET_RBV', auto_monitor=True)
        # define possible states depending on imager type
        if 'XTES' in self.imager_prefix:
            self.states_list = ['Unknown', 'OUT', 'YAG', 'DIAMOND', 'RETICLE']
        elif 'PPM' in self.imager_prefix:
            self.states_list = ['Unknown', 'OUT', 'POWERMETER', 'YAG1', 'YAG2']
        else:
            self.state_list = []

        self.cam_name = self.imager_prefix
        self.epics_name = self.cam_name + 'IMAGE3:'
        # get acquisition info (this is in seconds)
        self.acquisition_period = PV(self.epics_name[:-7] + 'AcquirePeriod_RBV').get()

        # check if Image3 is available
        port = PV(self.epics_name + 'PortName_RBV').get()
        array_rate = PV(self.epics_name + 'ROI:EnableCallbacks').get()

        if port is None or array_rate == 0:
            self.epics_name = self.imager_prefix + 'IMAGE1:'
            self.acquisition_period = PV(self.imager_prefix + 'CAM:AcquirePeriod_RBV').get()

        port = PV(self.epics_name + 'PortName_RBV').get()

        array_rate = PV(self.epics_name + 'ROI:EnableCallbacks').get()

        if port is None or array_rate == 0:
            self.epics_name = self.imager_prefix + 'CAM:IMAGE2:'
            self.acquisition_period = PV(self.imager_prefix + 'CAM:AcquirePeriod_RBV').get()

        port = PV(self.epics_name + 'PortName_RBV').get()

        if port is None:
            self.epics_name = self.imager_prefix + 'DATA1:'
            self.acquisition_period = PV(self.imager_prefix + 'AcquirePeriod_RBV').get()

        self.orientation = 'action0'

        print(self.epics_name)

        FOV_dict = {
            'IM2K4': 8.5,
            'IM3K4': 8.5,
            'IM4K4': 5.0,
            'IM5K4': 8.5,
            'IM6K4': 8.5,
            'IM1K1': 8.5,
            'IM2K1': 8.5,
            'IM1K2': 8.5,
            'IM2K2': 18.5,
            'IM3K2': 18.5,
            'IM4K2': 8.5,
            'IM5K2': 8.5,
            'IM6K2': 5.0,
            'IM7K2': 5.0,
            'IM1L1': 8.5,
            'IM2L1': 8.5,
            'IM3L1': 8.5,
            'IM4L1': 8.5,
            'IM1K3': 8.5,
            'IM2K3': 8.5,
            'IM3K3': 8.5,
            'IM3L0': 5.0
        }

        z_dict = {
            'IM1L0': 699.5576832,
            'IM2L0': 736.50848,
            'IM3L0': 746.0000167,
            'IM4L0': 753.5587416,
            'IM1K0': 699.4677942,
            'IM2K0': 732.3403281,
            'IM1K1': 738.0279162,
            'IM2K1': 742.15,
            'IM1K2': 777.93,
            'IM2K2': 780.425,
            'IM3K2': 781.9,
            'IM4K2': 783.455,
            'IM5K2': 787.417,
            'IM6K2': 792.167,
            'IM7K2': 798.5,
            'IM1L1': 745.4046250,
            'IM2L1': 759.02,
            'IM3L1': 778.96,
            'IM4L1': 778.96,
            'IM1K3': 740.804,
            'IM2K3': 750,
            'IM3K3': 778.66,
            'IM2K4': 755.32096,
            'IM3K4': 758.889,
            'IM4K4': 761.101,
            'IM5K4': 764.313
            # 'IM5K4': 764.45591 - 0.03
        }

        try:
            self.distance = FOV_dict[self.epics_name[0:5]] * 1e3
            self.z = z_dict[self.epics_name[0:5]]
        except:
            self.distance = 8500.0
            self.z = z_dict['IM1L0']

        try:
            self.gige = PCDSAreaDetector(self.cam_name, name='gige')
            self.reset_camera()
        except Exception:
            print('\nSomething wrong with camera server')
            self.gige = None

        # load in pixel size
        try:
            with open('/cds/home/s/seaberg/Python/slit_alignment/PPM_centroid/imagers.db') as json_file:
                data = json.load(json_file)

            imager_data = data[self.epics_name[0:5]]
            self.dx = float(imager_data['pixel'])
            self.distance = float(imager_data['FOV']) * 1e3
            self.z = float(imager_data['z'])

            try:
                self.cx_target = float(imager_data['cx'])
                self.cy_target = float(imager_data['cy'])
            except KeyError:
                self.cx_target = 0
                self.cy_target = 0

        except json.decoder.JSONDecodeError:
            print('file error')
            self.dx = 5.5 / 1.2
        except KeyError:
            print('pixel size not calibrated. units are pixels.')
            self.dx = 1

        self.cx_target = 0
        self.cy_target = 0

        print(self.dx)

        # if len(sys.argv)>1:
        #     self.cam_name = sys.argv[1]
        #     self.epics_name = sys.argv[1] + 'IMAGE2:'

        self.image_pv = PV(self.epics_name + 'ArrayData')

        # get ROI info
        xmin = PV(self.epics_name + 'ROI:MinX_RBV').get()
        xmax = xmin + PV(self.epics_name + 'ROI:SizeX_RBV').get() - 1
        ymin = PV(self.epics_name + 'ROI:MinY_RBV').get()
        ymax = ymin + PV(self.epics_name + 'ROI:SizeY_RBV').get() - 1
        # get binning
        self.xbin = PV(self.epics_name + 'ROI:BinX_RBV').get()
        self.ybin = PV(self.epics_name + 'ROI:BinY_RBV').get()

        # get array size
        self.xsize = PV(self.epics_name + 'ROI:ArraySizeX_RBV').get()
        self.ysize = PV(self.epics_name + 'ROI:ArraySizeY_RBV').get()

        # pixel size in meters, per pixel so need to take binning into account
        self.dxm = self.dx * 1e-6 * self.xbin

        print(self.xsize)
        if self.xsize == 0:
            self.xsize = PV(self.epics_name + 'ArraySize0_RBV').get()
            self.ysize = PV(self.epics_name + 'ArraySize1_RBV').get()
            xmin = 0
            ymin = 0
            xmax = self.xsize - 1
            ymax = self.ysize - 1

        # self.x = np.linspace(0, self.xsize - 1, self.xsize, dtype=float)
        # self.x -= self.xsize/2
        # self.y = np.linspace(0, self.ysize - 1, self.ysize, dtype=float)
        # self.y -= self.ysize/2

        self.x = np.linspace(xmin, xmax - (self.xbin - 1), self.xsize, dtype=float)
        self.x -= (xmax + 1) / 2
        self.y = np.linspace(ymin, ymax - (self.ybin - 1), self.ysize, dtype=float)
        self.y -= (ymax + 1) / 2

        self.x *= self.dx
        self.y *= self.dx
        self.xx, self.yy = np.meshgrid(self.x, self.y)

        print(self.epics_name)
        print(self.xsize)

        self.FOV = np.max(self.x) - np.min(self.x)

        self.N, self.M = np.shape(self.xx)

        self.profile = np.zeros_like(self.xx)
        self.x_lineout = np.zeros(self.M)
        self.y_lineout = np.zeros(self.N)
        self.x_projection = np.zeros(self.M)
        self.y_projection = np.zeros(self.N)
        if 'K' in self.epics_name:
            self.photon_energy = PV('PMPS:KFE:PE:UND:CurrentPhotonEnergy_RBV').get()
        else:
            self.photon_energy = PV('PMPS:LFE:PE:UND:CurrentPhotonEnergy_RBV').get()

        print('photon energy: %.2f' % self.photon_energy)
        self.lambda0 = 1239.8 / self.photon_energy * 1e-9
        self.time_stamp = 0.0
        self.cx = 0
        self.cy = 0
        self.wx = 0
        self.wy = 0
        self.intensity = 0

        f_x = np.linspace(-self.M / 2., self.M / 2. - 1., self.M) / self.M / self.dxm
        f_y = np.linspace(-self.N / 2., self.N / 2. - 1., self.N) / self.N / self.dxm

        self.f_x, self.f_y = np.meshgrid(f_x, f_y)

        self.downsample = 3

        self.Nd = int(self.N / (2 ** self.downsample))
        self.Md = int(self.M / (2 ** self.downsample))

        self.fit_object = None

        # load in dummy image
        self.dummy_image = np.load('/cds/home/s/seaberg/Commissioning_Tools/PPM_centroid/im2l0_sim.npy')

    def beam_analysis(self, line_x, line_y):
        """
        Method for analyzing image of the beam.
        :param line_x: (N,) ndarray
            Horizontal lineout. Could be summed across full image or from an ROI.
        :param line_y: (N,) ndarray
            Vertical lineout. Could be summed across full image or from an ROI.
        :return cx: float
            Calculated horizontal centroid (m)
        :return cy: float
            Calculated vertical centroid (m)
        :return fwhm_x: float
            Calculated horizontal FWHM (m). Based on Gaussian fit (or calculated from second moment if fit fails).
        :return fwhm_y: float
            Calculated vertical FWHM (m). Based on Gaussian fit (or calculated from second moment if fit fails).
        :return fwx_guess: float
            Calculated horizontal FWHM (m) based on calculation of second moment.
        :return fwy_guess: float
            Calculated vertical FWHM (m) based on calculation of second moment.
        """

        self.amp_x = np.max(line_x) - np.min(line_x)
        self.amp_y = np.max(line_y) - np.min(line_y)

        # normalize lineouts
        if np.max(line_x) > 0:
            line_x -= np.min(line_x)
            line_x = line_x / np.max(line_x)

        if np.max(line_y) > 0:
            line_y -= np.min(line_y)
            line_y = line_y / np.max(line_y)

        # set 20% threshold
        thresh_x = np.max(line_x) * self.threshold
        thresh_y = np.max(line_y) * self.threshold
        # subtract threshold and set everything below to zero
        norm_x = line_x - thresh_x
        norm_x[norm_x < 0] = 0
        # re-normalize

        if np.max(norm_x) > 0:
            norm_x = norm_x / np.max(norm_x)

        # subtract threshold and set everything below to zero
        norm_y = line_y - thresh_y
        norm_y[norm_y < 0] = 0
        # re-normalize
        if np.max(norm_y) > 0:
            norm_y = norm_y / np.max(norm_y)

        # calculate centroids

        if np.sum(norm_x) > 0:
            cx = np.sum(norm_x * self.x) / np.sum(norm_x)
            # calculate second moments. Converted to microns to help with fitting
            sx = np.sqrt(np.sum(norm_x * (self.x - cx) ** 2) / np.sum(norm_x)) * 1e6

        else:
            cx = 0
            sx = 0
        if np.sum(norm_y) > 0:
            cy = np.sum(norm_y * self.y) / np.sum(norm_y)
            # calculate second moments. Converted to microns to help with fitting
            sy = np.sqrt(np.sum(norm_y * (self.y - cy) ** 2) / np.sum(norm_y)) * 1e6

        else:
            cy = 0
            sy = 0

        # conversion factor from sigma to fwhm
        fwx_guess = sx * 2.355
        fwy_guess = sy * 2.355

        # initial guess for Gaussian fit
        guessx = [cx * 1e6, sx]
        guessy = [cy * 1e6, sy]

        fit_validity = 1

        # Gaussian fitting. Using try/except to deal with any fitting errors
        try:
            # only fit in the region where we have signal
            mask = line_x > .1
            # Gaussian fit using Scipy curve_fit. Using only data that has >10% of the max
            px, pcovx = optimize.curve_fit(Util.fit_gaussian, self.x[mask] * 1e6, line_x[mask], p0=guessx)
            # set sx to sigma from the fit if successful.
            sx = px[1]
        except ValueError:
            fit_validity = 0
            print('Some of the data contained NaNs or options were incompatible. Using second moment for width.')
        except RuntimeError:
            fit_validity = 0
            print('Least squares minimization failed. Using second moment for width.')

        try:
            # only fit in the region where we have signal
            mask = line_y > .1
            # Gaussian fit using Scipy curve_fit. Using only data that has >10% of the max
            py, pcovy = optimize.curve_fit(Util.fit_gaussian, self.y[mask] * 1e6, line_y[mask], p0=guessy)
            # set sy to sigma from the fit if successful.
            sy = py[1]
        except ValueError:
            fit_validity = 0
            print('Some of the data contained NaNs or options were incompatible. Using second moment for width.')
        except RuntimeError:
            fit_validity = 0
            print('Least squares minimization failed. Using second moment for width.')

        # conversion factor from sigma to FWHM. Also convert back to meters.
        fwhm_x = sx * 2.355 / 1e6
        fwhm_y = sy * 2.355 / 1e6

        # check validity
        validity = ((self.amp_x > 30) and (self.amp_y > 30) and fit_validity and
                    (fwhm_x < np.max(2 * self.x)) and (fwhm_y < np.max(2 * self.y)))

        self.centroid_is_valid = validity

        return cx, cy, fwhm_x, fwhm_y, fwx_guess, fwy_guess

    def set_orientation(self, orientation):
        self.orientation = orientation

    def add_fit_object(self, fit_object):
        self.fit_object = fit_object

    def retrieve_wavefront(self, wfs, focusFOV=10, focus_z=0):
        """
        Method to calculate wavefront in the case where there is a wavefront sensor upstream of the PPM.
        :param wfs: WFS object
            Grating structure that generates Talbot interferometry patterns. Passed to this method to gain access
            to its attributes.
        :return wfs_data: dict
            Includes the following entries
            x_prime: (M,) ndarray
                Horizontal coordinates for retrieved high-order phase
            y_prime: (N,) ndarray
                Vertical coordinates for retrieved high-order phase
            x_res: (M,) ndarray
                Horizontal residual phase (>2nd order) at points in x_prime
            y_res: (N,) ndarray
                Vertical residual phase (>2nd order) at points in y_prime
            coeff_x: (k,) ndarray
                Legendre coefficients for horizontal phase lineout
            coeff_y: (k,) ndarray
                Legendre coefficients for vertical phase lineout
            z2x: float
                Distance to horizontal focus
            z2y: float
                Distance to vertical focus
        """

        # print('retrieving wavefront')

        # get Talbot fraction that we're using (fractional Talbot effect)
        fraction = wfs.fraction

        # Distance from wavefront sensor to PPM,
        # including correction based on z stage
        zT = self.z - wfs.z - wfs.zPos()

        # include correction to f0 (distance between focus and grating)
        # based on z stage
        f0 = wfs.f0 + wfs.zPos()
        print('f0: %.3f' % f0)
        # print('zT: %.2f' % zT)

        # magnification of Talbot pattern
        mag = (zT + f0) / f0

        # number of pixels to sum across to get lineout
        lineout_width = int(wfs.pitch / self.dxm * 5 * mag)

        im1 = self.profile

        # expected spatial frequency of Talbot pattern (1/m)
        peak = 1. / mag / wfs.pitch

        fc = peak * self.dxm

        x_mask = ((self.f_x - fc / self.dxm) ** 2 + self.f_y ** 2) < (fc / 4 / self.dxm) ** 2
        x_mask = x_mask * (((self.f_x - fc / self.dxm) ** 2 + self.f_y ** 2) >
                           (fc / 4. / self.dxm - 2. / self.M / self.dxm) ** 2)
        x_mask = x_mask.astype(float)
        y_mask = ((self.f_x) ** 2 + (self.f_y - fc / self.dxm) ** 2) < (fc / 4 / self.dxm) ** 2
        y_mask = y_mask * (((self.f_x) ** 2 + (self.f_y - fc / self.dxm) ** 2) >
                           (fc / 4. / self.dxm - 2. / self.N / self.dxm) ** 2)
        y_mask = y_mask.astype(float)

        # parameters for calculating Legendre coefficients
        wfs_param = {
            "dg": wfs.pitch,  # wavefront sensor pitch (m)
            "fraction": fraction,  # wavefront sensor fraction
            "dx": self.dxm,  # PPM pixel size
            "zT": zT,  # distance between WFS and PPM
            "lambda0": self.lambda0,  # beam wavelength
            "downsample": 3,  # Fourier downsampling power of 2
            "zf": f0  # nominal distance from focus to grating
        }

        talbot_image = TalbotImage(im1, fc, fraction)
        recovered_beam, wfs_param_out = talbot_image.get_legendre(self.fit_object, wfs_param, threshold=.1)

        # check validity
        # right now this is requiring that the peak is within half of the masked radius in the Fourier plane
        validity = ((np.abs(wfs_param_out['h_peak'] - peak) < (peak / 8)) and
                    (np.abs(wfs_param_out['v_peak'] - peak) < (peak / 8)))

        # check target is in
        target_in = 'TARGET' in wfs.check_state()

        # for now require that centroid data is also valid
        self.wavefront_is_valid = self.centroid_is_valid and validity and target_in

        wave = self.fit_object.wavefront_fit(wfs_param_out['coeff'])
        mask = np.abs(recovered_beam.wave[256 - int(self.Nd / 2):256 + int(self.Nd / 2),
                      256 - int(self.Md / 2):256 + int(self.Md / 2)]) > 0
        wave *= mask

        mask_x = mask[int(self.Nd / 2), :]
        mask_y = mask[:, int(self.Md / 2)]

        x_prime = recovered_beam.x[256, 256 - int(self.Md / 2):256 + int(self.Md / 2)] * 1e6
        y_prime = recovered_beam.y[256 - int(self.Nd / 2):256 + int(self.Nd / 2), 256] * 1e6
        x_prime = x_prime[mask_x]
        y_prime = y_prime[mask_y]
        x_res = wave[int(self.Nd / 2), :][mask_x]
        y_res = wave[:, int(self.Md / 2)][mask_y]
        # print('x_res: %d' % np.size(x_res))

        # going to try getting the third order Legendre polynomial here and try to get it to zero using benders
        try:
            leg_x = np.polynomial.legendre.legfit(x_prime * 1e-6, x_res, 3)
            leg_y = np.polynomial.legendre.legfit(y_prime * 1e-6, y_res, 3)
            coma_x = leg_x[3]
            coma_y = leg_y[3]
        except:
            self.wavefront_is_valid = False
            coma_x = 0
            coma_y = 0

        # setting rms_x/rms_y to third order Legendre coefficient for now.
        rms_x = np.std(x_res)
        rms_y = np.std(y_res)

        x_width = np.std(x_res)
        y_width = np.std(y_res)

        zf_x = -(recovered_beam.zx - zT - f0) * 1e3
        zf_y = -(recovered_beam.zy - zT - f0) * 1e3

        # annotated Fourier transform
        F0 = np.abs(wfs_param_out['F0'])

        F0 = F0 / np.max(F0)
        F0 += x_mask + y_mask

        # plane to propagate to relative to IP (focus_z is given in mm)
        z_plane = focus_z * 1e-3

        # propagate to focus
        recovered_beam.beam_prop(-zT - f0 + z_plane)
        focus = recovered_beam.wave
        dx_focus = recovered_beam.dx
        dy_focus = recovered_beam.dy
        print('dx: %.2e' % dx_focus)
        print('dy: %.2e' % dy_focus)
        # focus = np.abs(focus)**2/np.max(np.abs(focus)**2)

        focus_PPM = PPM('focus', FOV=focusFOV * 1e-6, N=256)
        focus_PPM.propagate(recovered_beam)

        focus = focus_PPM.profile / np.max(focus_PPM.profile)
        focus_horizontal = focus_PPM.x_lineout / np.max(focus_PPM.x_lineout)
        focus_vertical = focus_PPM.y_lineout / np.max(focus_PPM.y_lineout)
        focus_fwhm_horizontal = focus_PPM.wx
        focus_fwhm_vertical = focus_PPM.wy

        xf = focus_PPM.x * 1e6

        # x_focus = recovered_beam.x[0, :]
        # y_focus = recovered_beam.y[:, 0]
        # x_interp = np.linspace(-256, 255, 512, dtype=float)*focusFOV*1e-6/512
        # f = interpolation.interp2d(x_focus, y_focus, focus, fill_value=0)
        # focus = f(x_interp, x_interp)
        # focus_horizontal = np.sum(focus, axis=0)
        # focus_vertical = np.sum(focus, axis=1)

        # rms_x = np.std(x_res)
        # rms_y = np.std(y_res)

        # output. See method docstring for descriptions.
        wfs_data = {
            'x_res': x_res,
            'x_prime': x_prime,
            'y_res': y_res,
            'y_prime': y_prime,
            'z_x': zf_x,
            'z_y': zf_y,
            'rms_x': rms_x,
            'rms_y': rms_y,
            'coma_x': coma_x,
            'coma_y': coma_y,
            'F0': F0,
            'focus': focus,
            # 'xf': x_interp*1e6,
            'xf': xf,
            'focus_fwhm_horizontal': focus_fwhm_horizontal,
            'focus_fwhm_vertical': focus_fwhm_vertical,
            'focus_horizontal': focus_horizontal,
            'focus_vertical': focus_vertical,
            'wave': wave,
            'dxf': dx_focus,
            'dyf': dy_focus
        }

        return wfs_data, wfs_param_out

    def retrieve_wavefront2D(self, basis_file, wfs):
        """
        Method to calculate wavefront in the case where there is a wavefront sensor upstream of the PPM.
        :param basis_file: string
            Path to file containing pickled Legendre basis object.
        :param wfs: WFS object
            Grating structure that generates Talbot interferometry patterns. Passed to this method to gain access
            to its attributes.
        :return wfs_data: dict
            Includes the following entries
            x_prime: (M,) ndarray
                Horizontal coordinates for retrieved high-order phase
            y_prime: (N,) ndarray
                Vertical coordinates for retrieved high-order phase
            x_res: (M,) ndarray
                Horizontal residual phase (>2nd order) at points in x_prime
            y_res: (N,) ndarray
                Vertical residual phase (>2nd order) at points in y_prime
            coeff_x: (k,) ndarray
                Legendre coefficients for horizontal phase lineout
            coeff_y: (k,) ndarray
                Legendre coefficients for vertical phase lineout
            z2x: float
                Distance to horizontal focus
            z2y: float
                Distance to vertical focus
        """

        print('retrieving wavefront')

        # go ahead and retrieve 1D wavefront first
        wfs_data, wfs_param = self.retrieve_wavefront(wfs)

        # get Talbot fraction that we're using (fractional Talbot effect)
        fraction = wfs.fraction

        # Talbot image processing
        # load basis
        with open(basis_file, 'rb') as f:
            fit_object = pickle.load(f)

        # initialize Talbot image processing
        image_calc = TalbotImage(self.profile, wfs_param['fc'], fraction)

        # add parameters for calculating Legendre coefficients
        wfs_param['downsample'] = 3
        wfs_param['zf'] = f0
        wfs_param['dg'] = wfs.x_pitch_sim

        # calculate 2D legendre coefficients
        print('getting 2D Legendre coefficients')
        recovered_beam, fit_params = image_calc.get_legendre(fit_object, wfs_param)

        # get complete wavefront with defocus
        x = fit_params['x']
        y = fit_params['y']
        px = fit_params['px']
        py = fit_params['py']
        coeff = fit_params['coeff']

        # add defocus to wavefront fit
        full_wave = fit_object.wavefront_fit(coeff) + px * x ** 2 + py * y ** 2

        # output. See method docstring for descriptions.
        wfs_data2D = {
            'recovered': recovered_beam,
            'wave': full_wave
        }

        wfs_data.update(fit_params)

        wfs_data.update(wfs_data2D)

        return wfs_data

    def stop(self):
        self.running = False
        try:
            pass
            # self.gige.cam.acquire.put(0, wait=True)
        except AttributeError:
            pass

    def check_rate(self):
        rate = PV(self.cam_name + 'ArrayRate_RBV').get()

        return rate

    def reset_camera(self):

        try:
            if self.check_rate() > 0:
                print('camera is acquiring')
            else:
                print('resetting camera')
                self.gige.cam.acquire.put(0, wait=True)
                self.gige.cam.acquire.put(1)
        except:
            print('no camera')

    def get_dummy_image(self):
        return self.dummy_image

    def get_image(self, angle=0):
        try:
            # do averaging
            if hasattr(self, 'average'):
                numImages = getattr(self, 'average').get_numImages()
            else:
                numImages = 1

            image_data = self.image_pv.get_with_metadata()

            img = np.reshape(image_data['value'], (self.ysize, self.xsize)).astype(float)
            if numImages > 1:
                for i in range(numImages - 1):
                    # wait for the next image
                    sleep(self.acquisition_period)
                    image_data = self.image_pv.get_with_metadata()
                    imgTemp = np.reshape(image_data['value'], (self.ysize, self.xsize)).astype(float)
                    img += imgTemp

            img = img / numImages

            time_stamp = image_data['timestamp']
            # time_stamp = image_data.time_stamp
            # img = np.array(image_data.shaped_image,dtype='float')
            # img = np.array(self.gige.image2.image,dtype='float')
            # img = Util.threshold_array(img, self.threshold)

            if self.orientation == 'action0':
                self.profile = img
            elif self.orientation == 'action90':
                self.profile = np.rot90(img)
            elif self.orientation == 'action180':
                self.profile = np.rot90(img, 2)
            elif self.orientation == 'action270':
                self.profile = np.rot90(img, 3)
            elif self.orientation == 'action0_flip':
                self.profile = np.fliplr(img)
            elif self.orientation == 'action90_flip':
                self.profile = np.rot90(np.fliplr(img))
            elif self.orientation == 'action180_flip':
                self.profile = np.rot90(np.fliplr(img), 2)
            elif self.orientation == 'action270_flip':
                self.profile = np.rot90(np.fliplr(img), 3)

            # angle = -0.2
            self.profile = ndimage.rotate(self.profile, angle, reshape=False)

            temp_profile = Util.threshold_array(self.profile, self.threshold)

            self.intensity = np.mean(temp_profile)
            self.projection_x = np.mean(temp_profile, axis=0)
            self.projection_y = np.mean(temp_profile, axis=1)

            # get beam statistics
            self.cx, self.cy, self.wx, self.wy, wx2, wy2 = self.beam_analysis(self.projection_x, self.projection_y)

            # add imager state to validity
            # imager_state = self.states_list[self.state.value]
            # imager_in = 'YAG' in imager_state or 'DIAMOND' in imager_state
            # self.centroid_is_valid = self.centroid_is_valid and imager_in

            x_center = Util.coordinate_to_pixel(self.cx, self.dx * self.xbin, self.M)
            y_center = Util.coordinate_to_pixel(self.cy, self.dx * self.ybin, self.N)

            self.lineout_x = temp_profile[int(y_center), :]
            self.lineout_y = temp_profile[:, int(x_center)]

            # gaussian fits
            try:
                #fit_x = self.amp_x * np.sinc((self.x-self.cx)/self.wx)**2
                fit_x = self.amp_x * np.exp(
                    -(self.x - self.cx) ** 2 / 2 / (self.wx / 2.355) ** 2)
            except RuntimeWarning:
                fit_x = np.zeros_like(self.lineout_x)
            try:
                #fit_y  = self.amp_y * np.sinc((self.y - self.cy)/self.wy)**2
                fit_y = self.amp_y * np.exp(
                    -(self.y - self.cy) ** 2 / 2 / (self.wy / 2.355) ** 2)
            except RuntimeWarning:
                fit_y = np.zeros_like(self.lineout_y)

            self.fit_x = fit_x
            self.fit_y = fit_y

            self.time_stamp = time_stamp
            return img, time_stamp
        except:
            self.lineout_x = np.zeros_like(self.x_lineout)
            self.lineout_y = np.zeros_like(self.y_lineout)
            print('no image')
            return np.zeros((2048, 2048))


class WFS:
    """
    Class to represent Talbot wavefront sensor gratings/pinhole arrays.

    Attributes
    ----------

    """

    def __init__(self, name, **kwargs):
        """
        Method to initialize a wavefront sensor.
        :param name: str
            name of the device (e.g. PF1K4)
        :param pitch: float
            Period of the grating
        :param duty_cycle: float
            Duty cycle of the grating. Defaults to 0.1 (10%)
        :param z: float
            z-location along the beamline
        :param f0: float
            Nominal distance to focus
        :param phase: bool
            If True, make a phase grating instead of an amplitude grating.
            For now this is limited to a checkerboard grating.
        :param enabled: bool
            If True, wavefront sensor influences the beam, otherwise it is effectively "moved out" of the beam.
        :param fraction: int
            Set to 1, 2, or 3 based on which Talbot fractional plane is being used.
        """

        # set attributes
        self.name = name
        self.pitch = None
        self.duty_cycle = 0.1
        self.f0 = 100
        self.z = None
        self.global_x = 0
        self.global_y = 0
        self.phase = False
        self.enabled = True
        self.fraction = 1
        self.azimuth = 0
        self.elevation = 0

        # set allowed kwargs
        allowed_arguments = ['pitch', 'duty_cycle', 'f0', 'z', 'phase', 'enabled',
                             'fraction']
        # update attributes based on kwargs
        for key, value in kwargs.items():
            if key in allowed_arguments:
                setattr(self, key, value)

        # initialize some calculated attributes
        self.x_pitch = 0.
        self.y_pitch = 0.
        self.x_pitch_sim = 0
        self.y_pitch_sim = 0
        self.grating = np.zeros(0)

    def propagate(self,beam):
        """
        Method to send the beam through
        :param beam: Beam
            Beam to propagate through the device
        :return: None
        """
        # Only do something if enabled.
        if self.enabled:
            self.multiply(beam)
        else:
            pass

    def disable(self):
        """
        Method to disable the wavefront sensor
        :return: None
        """
        # disable
        self.enabled = False

    def enable(self):
        """
        Method to enable the wavefront sensor
        :return: None
        """
        # enable
        self.enabled = True

    def multiply(self,beam):
        """
        Method to multiply a Beam by the wavefront sensor array
        :param beam: Beam
            Beam to propagate through the device
        :return: None
        """

        # get array sizes
        N, M = np.shape(beam.x)

        # Number of pixels per grating period
        self.x_pitch = np.round(self.pitch/beam.dx)
        if np.mod(self.x_pitch,2)!=0:
                self.x_pitch += 1
        self.x_pitch_sim = self.x_pitch*beam.dx
        self.y_pitch = np.round(self.pitch/beam.dy)
        if np.mod(self.y_pitch,2)!=0:
                self.y_pitch += 1
        self.y_pitch_sim = self.y_pitch*beam.dy
        print('actual pitch: %.2f microns' % (self.x_pitch*beam.dx*1e6))

        # print(self.pitch/beam.dx)
        # print(self.pitch/beam.dy)

        # re-initialize 1D gratings
        self.grating = np.zeros((N, M))

        # calculate number of periods in the grating
        Mg = np.floor(M / self.x_pitch)
        Ng = np.floor(N / self.y_pitch)

        # width of feature based on duty cycle
        x_width = int(self.x_pitch/2*self.duty_cycle)
        y_width = int(self.y_pitch/2*self.duty_cycle)

        # loop through periods in the grating
        # for i in range(int(Mg)):
        #     for j in range(int(Ng)):
        #         minY = int(self.y_pitch) * (j+1) - y_width
        #         maxY = int(self.y_pitch) * (j + 1) + y_width
        #         minX = int(self.x_pitch) * (i + 1) - x_width
        #         maxX = int(self.x_pitch) * (i + 1) + x_width
        #         self.grating[minY:maxY, minX:maxX] = (1 + (-1)**(i+j) / 2)

        # convert to checkerboard pi phase grating if desired
        if self.phase:

            # loop through periods in the grating
            for i in range(int(Mg)):
                for j in range(int(Ng)):
                    minY = int(self.y_pitch) * (j + 1) - y_width
                    maxY = int(self.y_pitch) * (j + 1) + y_width
                    minX = int(self.x_pitch) * (i + 1) - x_width
                    maxX = int(self.x_pitch) * (i + 1) + x_width
                    self.grating[minY:maxY, minX:maxX] = (1 + (-1) ** (i + j) / 2)
            self.grating = np.exp(1j*np.pi*self.grating)
        # otherwise make a pinhole array
        else:
            # loop through periods in the grating
            for i in range(int(Mg)):
                for j in range(int(Ng)):
                    minY = int(self.y_pitch) * (j + 1) - y_width
                    maxY = int(self.y_pitch) * (j + 1) + y_width
                    minX = int(self.x_pitch) * (i + 1) - x_width
                    maxX = int(self.x_pitch) * (i + 1) + x_width
                    self.grating[minY:maxY, minX:maxX] = 1
        # multiply beam by grating
        beam.wave *= self.grating


class WFS_Device(WFS):
    def __init__(self, name, **kwargs):
        super().__init__(name, **kwargs)

        # set allowed kwargs
        allowed_arguments = ['state']

        # update attributes based on kwargs
        for key, value in kwargs.items():
            if key in allowed_arguments:
                setattr(self, key, value)

        self.epics_name = self.name + ':WFS:'

        self.state = EpicsSignalRO(self.epics_name+'MMS:STATE:GET_RBV', auto_monitor=True)
        self.z_motor = EpicsSignalRO(self.epics_name+'MMS:Z.RBV', auto_monitor=True)
        self.states_list = ['Unknown', 'OUT', 'TARGET1', 'TARGET2', 'TARGET3', 'TARGET4', 'TARGET5']

        # define z offset (in mm)
        self.z_offset = 31.0

        pitch_dict = {
            'PF1K0': [39.6, 41],
            'PF1L0': [28.4, 29.9, 31.7, 33.9, 36.6],
            'PF1K4': [35.8, 35.8, 35.8, 35.8, 34.6],
            'PF2K4': [33.3],
            'PF1K2': [32, 36.4]
        }

        z_dict = {
            'PF1K0': 731.5855078,
            'PF1L0': 735.6817413,
            'PF1K4': 763.515,
            #'PF1K4': 763.66694 - .0093,
            'PF2K4': 768.583,
            'PF1K2': 786.918,
        }

        f0_dict = {
            'PF1K0': 100,
            'PF1L0': 100,
            #'PF1K4': 1.772,
            'PF1K4': 1.768,
            #'PF1K4': 763.66694-.0093 - 761.89013,
            'PF2K4': 0.996,
            'PF1K2': 1.668
        }

        #state_rbv = PV(self.epics_name + 'MMS:STATE:GET_RBV').get()
        #self.z_pv = EpicsSignalRO(self.epics_name+'MMS:Z', name='omitted')

        # state 0 is OUT, need to subtract 1 to align with target positions
        state = self.state.value - 2
        #state = self.state.value
        print(state)
        # for testing purposes we will set OUT to state 0
        if state < 0:
            state = 0

        try:
            # account for Talbot fraction here
            self.pitch = pitch_dict[self.name][state] * 1.e-6
            print(self.pitch)
            self.pitch *= 1/self.fraction
            self.z = z_dict[self.name]
            self.f0 = f0_dict[self.name]
            print('pitch: %.4e' % self.pitch)
        except:
            self.pitch = 30.0
            self.z = z_dict['PF1L0']
            self.f0 = 100

    def check_state(self):

        return self.states_list[self.state.value]

    def zPos(self):
        # z position in meters
        zPos = (self.z_motor.value - self.z_offset)*1e-3
        return zPos

class PhasePlate:
    """
    Attributes
    ----------
    name: str
        Name of the device (e.g. CRL1)
    plateThickness: float
        Thickness profile of the phase plate. (meters)
    x_plate: float
        Phase plate size in x. (meters)
    y_plate: float
        Phase plate size in y. (meters)
    E0: float or None
        photon energy in eV for calculating the corresponding phase difference of a given thickness
    material: str
        Phase plate material. Currently only Be is implemented but may add CVD diamond in the future.
        Looks up downloaded data from CXRO.
    dx: float
        Phase plate de-centering along beam's x-axis.
    dy: float
        Phase plate de-centering along beam's y-axis.
    z: float
        z location of phase plate along beamline.
    energy: (N,) ndarray
        List of photon energies from CXRO file (eV).
    delta: (N,) ndarray
        Real part of index of refraction. n = 1 - delta + 1j * beta
    beta: (N,) ndarray
        Imaginary part of index of refraction. n = 1 - delta + 1j * beta
    """

    def __init__(self, name, platePhase=None, x_plate=None, y_plate=None, E0=None, z=0, dx=0, dy=0, orientation=0):
        """
        Method to create a PhasePlate object.
        :param name: str
            Name of the device (e.g. Phase1)
        :param plateThickness: float
            Thickness profile of the phase plate. (meters)
        :x_plate: float
            Phase plate size in x. (meters)
        :y_plate: float
            Phase plate size in y. (meters)
        :param E0: float
            photon energy for calculating radius of curvature for a given focal length (eV)
        :param material: str
            Lens material. Currently only Be is implemented but may add CVD diamond in the future.
            Looks up downloaded data from CXRO.
        :param z: float
            z location of lenses along beamline.
        :param dx, dy: float
            PhasePlate de-centering along beam's x,y-axis.
        :param orientation: int
            Whether or not this is a horizontal or vertical lens (0 for horizontal, 1 for vertical).
        """

        # set some attributes
        self.name = name
        self.platePhase = platePhase
        self.x_plate = x_plate
        self.y_plate = y_plate
        self.E0 = E0
        self.orientation = orientation
        self.dx = dx
        self.dy = dy
        self.z = z
        self.global_x = 0
        self.global_y = 0
        self.azimuth = 0
        self.elevation = 0
        self.xhat = None
        self.yhat = None
        self.zhat = None
        self.x_intersect = 0
        self.y_intersect = 0
        self.z_intersect = 0

    def multiply(self, beam):
        """
        Method to propagate beam through PhasePlate
        :param beam: Beam
            Beam object to propagate through PhasePlate. Beam is modified by this method.
        :return: None
        """

        beam_shift = np.array([self.x_intersect - self.global_x,
                               self.y_intersect - self.global_y,
                               self.z_intersect - self.z])
        x_shift = np.dot(beam_shift, self.xhat)
        y_shift = np.dot(beam_shift, self.yhat)

        # get shape of phase plate thickness
        plate_shape = np.shape(self.platePhase)

        Ns = 0
        Ms = 0
        beamx = beam.x + x_shift
        beamy = beam.y + y_shift

        if len(plate_shape)>1:
            Ns = plate_shape[0]
            Ms = plate_shape[1]

            central_line_x = self.platePhase[np.int(Ns / 2), :]
            central_line_y = self.platePhase[:, np.int(Ms / 2)]

        else:
            if self.orientation==0:
                central_line_x = self.platePhase
                central_line_y = None
                Ms = plate_shape[0]
                Ns = 0
            elif self.orientation==1:
                central_line_x = None
                central_line_y = self.platePhase
                Ns = plate_shape[0]
                Ms = 0

        xs = np.linspace(-Ms / 2, Ms / 2 - 1, Ms) * self.x_plate / Ms  # phase plate x coordinate
        ys = np.linspace(-Ns / 2, Ns / 2 - 1, Ns) * self.y_plate / Ns  # phase plate y coordinate

        # interpolation onto beam coordinates
        if central_line_x is not None:
            phase_x = np.interp(beamx - self.dx, xs, central_line_x, left=0, right=0)
            phase_x = np.tile(phase_x, (beam.N, 1))
        else:
            phase_x = np.zeros_like(beamx)
        if central_line_y is not None:
            phase_y = np.interp(beamy - self.dy, ys, central_line_y, left=0, right=0)
            phase_y = np.tile(phase_y, (1, beam.M))
        else:
            phase_y = np.zeros_like(beamy)

        # transmission based on beta and thickness profile
        mask_x = (((beamx - self.dx) ** 2) < (self.x_plate / 2) ** 2).astype(float)
        mask_y = (((beamy - self.dy) ** 2) < (self.y_plate / 2) ** 2).astype(float)
        mask_full = mask_x*mask_y

        transmission = np.exp(1j * phase_x) * np.exp(1j * phase_y) * mask_full
        # transmission_y = np.exp(1j * phase_y) * mask_y


        beam.wave *= transmission
        # beam.zx = 100000
        # beam.wavey *= transmission_y

    def propagate(self, beam):
        """
        Method to propagate beam through PhasePlate. Calls multiply.
        :param beam: Beam
            Beam object to propagate through PhasePlate. Beam is modified by this method.
        :return: None
        """
        if self.platePhase is not None:
            self.multiply(beam)<|MERGE_RESOLUTION|>--- conflicted
+++ resolved
@@ -3320,37 +3320,6 @@
             mask = np.logical_and(mask, coords_ellipse[0,:,:]<0)
         else:
             mask = np.logical_and(mask, coords_ellipse[0, :,:] > 0)
-<<<<<<< HEAD
-        mask = np.logical_and(mask, np.abs(intersect_coords[2, :,:] - z0) < self.length / 2 * np.cos(params['delta']))
-        mask = np.logical_and(mask, np.abs(intersect_coords[1,:,:]) < self.width/2)
-
-        if self.orientation==0 or self.orientation==2:
-            mask_x = np.sum(mask,axis=0)>0
-            mask_y = np.sum(mask,axis=1)>0
-            # p_coeff_x = Util.polyfit2d(x_eff[mask], total_distance[mask], 2, axis=1)
-            # p_coeff_y = Util.polyfit2d(y_eff[mask], total_distance[mask], 2, axis=0)
-            p_coeff_x = np.polyfit(x_eff[0,:][mask_x],total_distance[int(beam.N/2),:][mask_x],2)
-            p_coeff_y = np.polyfit(y_eff[:,0][mask_y],total_distance[:,int(beam.M/2)][mask_y],2)
-            linear = p_coeff_x[-2]
-            linear_y = p_coeff_y[-2]
-        else:
-            mask_x = np.sum(mask, axis=1) > 0
-            mask_y = np.sum(mask, axis=0) > 0
-            p_coeff_x = np.polyfit(x_eff[:,0][mask_x], total_distance[:,int(beam.M/2)][mask_x], 2)
-            p_coeff_y = np.polyfit(y_eff[0,:][mask_y], total_distance[int(beam.N/2),:][mask_y], 2)
-            linear = p_coeff_x[-2]
-            linear_y = p_coeff_y[-2]
-
-        print('linear terms')
-        print(linear)
-        print(linear_y)
-
-        # subtract best fit parabola in x-direction and best fit line in y direction
-        total_distance -= np.polyval(p_coeff_x,x_eff)
-        #
-        # distance_interp = Util.interp_flip2d(x_out,y_eff, y_eff[mask],x_eff[mask],total_distance[mask])
-=======
->>>>>>> 8afac788
 
         # can define mirror acceptance by taking dot product with mirror unit vectors (in ellipse coordinate system).
         # distance along length axis
@@ -3530,12 +3499,8 @@
         linear = p_coeff_x[-2] * beam.lambda0 / 2 / np.pi
         linear_y = p_coeff_y[-2] * beam.lambda0/2/np.pi
 
-<<<<<<< HEAD
-        total_phase -= np.polyval(p_coeff_x[-2:], x_eff)
-=======
         print(linear)
         print(linear_y)
->>>>>>> 8afac788
 
         # subtract linear terms since this should be taken care of based on central ray direction
         # Now this is being done in both tangential and sagittal directions, and we compensate with
@@ -3574,152 +3539,6 @@
 
         # figure out where the beam is in global coordinates
         # change in angle
-<<<<<<< HEAD
-        if self.orientation==0 or self.orientation==2:
-            k_i = rays_ellipse[:,int(beam.N/2),int(beam.M/2)]
-            k_f = rays_out[:,int(beam.N/2),int(beam.M/2)]
-
-            # find component of k_i and k_f along the sagittal direction
-            k_i_s = np.copy(k_i)
-            k_i_s[0] = 0
-            k_i_s[2] = 0
-            k_f_s = np.copy(k_f)
-            k_f_s[0] = 0
-            k_f_s[2] = 0
-
-            # find component of k_i and k_f along the normal direction
-            k_i_n = np.copy(k_i)
-            k_i_n[1] = 0
-            k_i_n[2] = 0
-            k_f_n = np.copy(k_f)
-            k_f_n[1] = 0
-            k_f_n[2] = 0
-
-            print(k_i-k_i_s)
-            print(k_f-k_f_s)
-            print(k_i-k_i_n)
-            print(k_f-k_f_n)
-
-            k_f_global = np.tensordot(np.linalg.inv(transform_matrix), np.reshape(k_f,(3,1,1)), axes=(1,0))
-            # delta_theta = np.arccos(np.dot(k_i-k_i_s, k_f-k_f_s)
-            #                         /np.sqrt(np.abs(np.sum((k_i-k_i_s)**2))*np.abs(np.sum((k_f-k_f_s)**2))))
-            delta_theta = np.arccos(np.dot(k_i,k_f))
-            delta_roll = np.arccos(np.dot(k_i-k_i_n, k_f-k_f_n)
-                                   /np.sqrt(np.abs(np.sum((k_i-k_i_n)**2))*np.abs(np.sum((k_f-k_f_n)**2))))
-            nominal_incidence = params['beta'] - ellipse_normal[2,int(beam.N/2),int(beam.M/2)]
-            delta_ax = delta_theta - 2 * nominal_incidence + linear
-            delta_ax = delta_theta - 2*self.alpha - linear
-            delta_ay = delta_roll#-linear_y
-            print(delta_theta)
-            print(beam.ax)
-            print(delta_ax)
-            print(delta_ay)
-            if self.orientation==0:
-                beam.rotate_nominal(delta_azimuth=2*self.alpha)
-                beam.rotate_beam(delta_ax=delta_ax)
-            else:
-                beam.rotate_nominal(delta_azimuth=-2*self.alpha)
-                beam.rotate_beam(delta_ax=-delta_ax)
-
-            # delta_cx = (beam.ax - (-ax0))*self.length/2*1.1
-            print(beam.ax)
-            delta_cx = ax0 * self.length / 2 * 1.1
-            delta_cx += beam.ax * self.length / 2 * 1.1
-            delta_cx += 2*np.dot(self.normal,beam.xhat) * self.dx
-            print('change in beam center')
-            print(delta_cx)
-            # beam.cx = -beam.cx + delta_cx
-            # print(beam.cx)
-            print(np.shape(x_out))
-            print(np.shape(y_out))
-
-            x_out, y_out = np.meshgrid(x_out, y_out)
-            beam.x = x_out
-            beam.y = y_out
-
-            beam.new_fx()
-
-            # print('is beam in the correct direction?')
-            # print(np.arccos(np.dot(beam.zhat, k_f)))
-            # print(np.arccos(np.dot(beam.zhat, k_f_global[:,0,0])))
-            # print(params['beta'])
-            # print(k_f)
-            # print(k_f_global)
-
-            beam.wave = wave
-            # print(np.arccos(np.dot(beam.zhat,np.matmul(np.linalg.inv(transform_matrix),np.reshape(k_f,(3,1))))))
-        else:
-            k_i = rays_ellipse[:, int(beam.N / 2),int(beam.M/2)]
-            k_f = rays_out[:, int(beam.N / 2),int(beam.M/2)]
-
-            # find component of k_i and k_f along the sagittal direction
-            k_i_s = np.copy(k_i)
-            k_i_s[0] = 0
-            k_i_s[2] = 0
-            k_f_s = np.copy(k_f)
-            k_f_s[0] = 0
-            k_f_s[2] = 0
-
-            # find component of k_i and k_f along the normal direction
-            k_i_n = np.copy(k_i)
-            k_i_n[1] = 0
-            k_i_n[2] = 0
-            k_f_n = np.copy(k_f)
-            k_f_n[1] = 0
-            k_f_n[2] = 0
-
-            k_f_global = np.tensordot(np.linalg.inv(transform_matrix), np.reshape(k_f, (3, 1,1)), axes=(1, 0))
-            # delta_theta = np.arccos(np.dot(k_i - k_i_s, k_f - k_f_s)
-            #                         / np.sqrt(np.abs(np.sum((k_i - k_i_s) ** 2)) * np.abs(np.sum((k_f - k_f_s) ** 2))))
-            delta_theta = np.arccos(np.dot(k_i, k_f))
-            delta_roll = np.arccos(np.dot(k_i - k_i_n, k_f - k_f_n)
-                                   / np.sqrt(np.abs(np.sum((k_i - k_i_n) ** 2)) * np.abs(np.sum((k_f - k_f_n) ** 2))))
-            nominal_incidence = params['beta'] - ellipse_normal[2, int(beam.N / 2),int(beam.M/2)]
-            delta_ay = delta_theta - 2 * nominal_incidence + linear
-            delta_ay = delta_theta - 2 * self.alpha - linear
-            delta_ax = delta_roll#-linear_y
-            print(beam.ay)
-            # print(beam.cy)
-            print(delta_ay)
-
-            if self.orientation == 1:
-                beam.rotate_nominal(delta_elevation=2 * self.alpha)
-                beam.rotate_beam(delta_ay=delta_ay)
-            else:
-                beam.rotate_nominal(delta_elevation=-2 * self.alpha)
-                beam.rotate_beam(delta_ay=-delta_ay)
-            print(beam.ay)
-            # delta_cx = (beam.ax - (-ax0))*self.length/2*1.1
-            # cy1 = beam.cy + ay0 * delta_z
-            # cy2 = -cy1 + beam.ay * delta_z
-
-            delta_cy = ay0 * self.length / 2 * 1.1
-            delta_cy += beam.ay * self.length / 2 * 1.1
-            delta_cy += 2 * np.dot(self.normal, beam.yhat) * self.dy
-            print('change in beam center')
-            # beam.cy = 2 * np.dot(self.normal, beam.yhat) * self.dx + cy2
-            print(delta_cy)
-            # beam.cy = -beam.cy + delta_cy
-            print(beam.cy)
-            y_out, x_out = np.meshgrid(y_out, x_out)
-            beam.y = x_out
-            beam.x = y_out
-
-            beam.new_fx()
-
-            # print('is beam in the correct direction?')
-            # print(np.arccos(np.dot(beam.zhat, k_f)))
-            # print(np.arccos(np.dot(beam.zhat, k_f_global[:, 0, 0])))
-            # print(params['beta'])
-            # print(k_f)
-            # print(k_f_global)
-
-            ## might be an issue here...
-            if self.orientation==1:
-                beam.wave = np.rot90(wave)
-            else:
-                beam.wave = np.rot90(wave,3)
-=======
         k_i = rays_ellipse[:, int(beam.N / 2), int(beam.M / 2)]
         k_f = rays_out[:, int(beam.N / 2), int(beam.M / 2)]
 
@@ -3751,7 +3570,6 @@
         print(params['beta'])
         print(k_f)
         print(k_f_global)
->>>>>>> 8afac788
 
         # now figure out global coordinates
         # get back into global coordinates using inverse of transformation matrix, just looking at central ray
@@ -3785,29 +3603,6 @@
 
         print(np.shape(beam.x))
         print(np.shape(beam.y))
-
-        # get angle to rotate beam
-        if self.orientation==0:
-            cross = np.cross(beam.yhat,self.sagittal)
-            sign = np.sign(np.dot(cross,self.transverse))
-
-        elif self.orientation==1:
-            cross = -np.cross(beam.xhat,self.sagittal)
-            sign = np.sign(np.dot(cross,self.transverse))
-        elif self.orientation==2:
-            cross = -np.cross(beam.yhat,self.sagittal)
-            sign = np.sign(np.dot(cross,self.transverse))
-        else:
-            cross = np.cross(beam.xhat,self.sagittal)
-            sign = np.sign(np.dot(cross,self.transverse))
-
-        roll = sign * np.sqrt(np.sum(cross) ** 2) * self.transverse
-        beam.xhat,beam.yhat,beam.zhat = Util.general_3d_rotation(beam.xhat,beam.yhat,beam.zhat,2*roll)
-
-        print('is beam in the correct direction?')
-        print('zhat: {}'.format(beam.zhat))
-        print('kfg: {}'.format(k_f_global[:, 0, 0]))
-        print(np.arccos(np.dot(beam.zhat, k_f_global[:, 0, 0])))
 
     def reflect(self, beam):
         """
@@ -3865,6 +3660,7 @@
 
             # small change to total angle of incidence
             self.total_alpha += -beam.ay
+
             k_ix = -np.sin(self.alpha - beam.ay)
             k_iy = -np.sin(beam.ax)
             k_iz = np.sqrt(1 - k_ix ** 2 - k_iy ** 2)
